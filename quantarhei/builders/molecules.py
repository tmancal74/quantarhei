--- conflicted
+++ resolved
@@ -84,13 +84,8 @@
 from ..core.unique import unique_list
 from ..core.unique import unique_array
 
-<<<<<<< HEAD
 from ..core.units import kB_intK, eps0_int, c_int
 from ..core.units import conversion_facs_length, conversion_facs_edipole
-=======
-
-from ..core.units import eps0_int, c_int
->>>>>>> d472d5c5
 
 from ..qm import Hamiltonian
 from ..qm import TransitionDipoleMoment
@@ -160,7 +155,6 @@
 
         # convert to internal_units
         #self.elenergies = self.manager.convert_energy_2_internal_u(elenergies)
-<<<<<<< HEAD
         energy = []
         self.Nb = numpy.zeros(len(elenergies),dtype=numpy.int64)
         self.which_band = []
@@ -180,11 +174,6 @@
         self.elenergies = self.convert_energy_2_internal_u(self.elenergies) #
         self.nel = len(self.elenergies)    #
         
-=======
-        #
-        self.nel = self.Nel    #
->>>>>>> d472d5c5
-        
         
         # FIXME: check the order of energies (increasing order has 
         # to be enforced) no vibrational modes is a default
@@ -196,7 +185,6 @@
         self.allowed_transitions = []
          
         # transition dipole moments
-<<<<<<< HEAD
         self.dmoments = numpy.zeros((self.nel,self.nel,3))
         
         # transition velocity dipole moments
@@ -204,9 +192,6 @@
         
         # transition magnetic dipole moments
         self.mmoments = numpy.zeros((self.nel,self.nel,3),dtype=numpy.complex128)
-=======
-        #self.dmoments = numpy.zeros((self.nel,self.nel,3)) 
->>>>>>> d472d5c5
         
         # matrix of the transition widths
         self.widths = None
@@ -811,11 +796,7 @@
         """
         return len(self.modes)
 
-
-    # def set_dipole(self, N, M, vec=None):
-    #     """Sets transition dipole moment for an electronic transition
-        
-<<<<<<< HEAD
+        
     def get_dipole(self, N, M):
         try:
             return self.dmoments[N, M, :]
@@ -840,22 +821,41 @@
             raise Exception()
             
             
-    def set_dipole(self, N, M, vec):
-        if N == M:
+    def set_dipole(self, N, M, vec=None):
+        if vec is None:
+            n = N[0]
+            m = N[1]
+            vc = M
+        else:
+            n = N
+            m = M
+            vc = vec
+        if n == m:
             raise Exception("M must not be equal to N")
         try:
-            self.dmoments[N, M, :] = vec
-            self.dmoments[M, N, :] = numpy.conj(vec)
+            self.dmoments[n, m, :] = vc
+            self.dmoments[m, n, :] = numpy.conj(vc)
         except:
             raise Exception()  
     
-    def set_velocity_dipole(self, N, M, vec):
-        # FIXME: use complex dipole velocity moment (pure imaginary qunatity)
-        if N == M:
+    def set_velocity_dipole(self, N, M, vec=None):
+
+        if vec is None:
+            n = N[0]
+            m = N[1]
+            vc = M
+        else:
+            n = N
+            m = M
+            vc = vec
+
+
+        # FIXME: use complex dipole velocity moment (pure imaginary quantity)
+        if n == m:
             raise Exception("M must not be equal to N")
         try:
-            self.dvmoments[N, M, :] = vec
-            self.dvmoments[M, N, :] = numpy.conj(vec)
+            self.dvmoments[n, m, :] = vc
+            self.dvmoments[m, n, :] = numpy.conj(vc)
             self._has_transition_velocity = True
         except:
             raise Exception()  
@@ -872,31 +872,55 @@
         #except:
             #raise Exception()  
             
-    def set_magnetic_dipole(self, N, M, vec):
+    def set_magnetic_dipole(self, N, M, vec=None):
         # vec is probably in atomic units and our units are [Angstrom*1/fs*Debye]
 #        print(vec)
+
+        if vec is None:
+            n = N[0]
+            m = N[1]
+            vc = M
+        else:
+            n = N
+            m = M
+            vc = vec
+
+
         units = self.manager.get_current_units("energy")
-        vec_int = self.manager.convert_energy_2_internal_u(vec) \
+        vec_int = self.manager.convert_energy_2_internal_u(vc) \
                      *conversion_facs_edipole[units] * conversion_facs_length[units]
         
         # magnetic dipole moment stored in internal units
-        if N == M:
+        if n == m:
             raise Exception("M must not be equal to N")
         try:
-            self.mmoments[N, M, :] = vec_int
-            self.mmoments[M, N, :] = numpy.conj(vec_int)
+            self.mmoments[n, m, :] = vec_int
+            self.mmoments[m, n, :] = numpy.conj(vec_int)
         except:
             raise Exception()  
         
-    def set_magnetic_dipoleR(self, N, M, vec, R):
+    def set_magnetic_dipoleR(self, N, M, vec, RR=None):
+
+
+        if RR is None:
+            n = N[0]
+            m = N[1]
+            vc = M
+            R = vec
+        else:
+            n = N
+            m = M
+            vc = vec
+            R = RR
+
         # So far vec in atomic units (complex) and R in Angstroms
         try:
-            dv = self.dvmoments[N, M, :]
+            dv = self.dvmoments[n, m, :]
         except:
-            DE = self.elenergies[M] - self.elenergies[N]
-            dv = -1j*self.dmoments[N,M,:]*DE
-        
-        vec = numpy.array(vec,dtype=numpy.complex128)
+            DE = self.elenergies[m] - self.elenergies[n]
+            dv = -1j*self.dmoments[n,m,:]*DE
+        
+        vc = numpy.array(vc,dtype=numpy.complex128)
         R = numpy.array(R,dtype="f8")
         
         # dipole velocity (dv) in Int*Debye -> Transform to a.u.
@@ -907,12 +931,15 @@
         R_au = R/conversion_facs_length[units]
         
         # look if dipole velocity is defined:
-        m_int_au = vec - numpy.cross(R_au,dv_au)
+        m_int_au = vc - numpy.cross(R_au,dv_au)
         
         #print(m_int_au)
-        self.set_magnetic_dipole(N, M,m_int_au)
-        
-=======
+        self.set_magnetic_dipole(n, m,m_int_au)
+        
+
+    # def set_dipole(self, N, M, vec=None):
+    #     """Sets transition dipole moment for an electronic transition
+        
         
     #     There are two ways how to use this function:
             
@@ -999,8 +1026,6 @@
     #         return self.dmoments[n, m, :]
     #     except:
     #         raise Exception()
-
->>>>>>> d472d5c5
 
             
     def set_transition_width(self, transition, width):
