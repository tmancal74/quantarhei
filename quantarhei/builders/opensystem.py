# -*- coding: utf-8 -*-
import numpy

from ..core.managers import Manager
from ..utils import array_property
from ..qm.hilbertspace.hamiltonian import Hamiltonian
from ..qm.liouvillespace.heom import KTHierarchy
from ..qm.liouvillespace.heom import KTHierarchyPropagator
from ..core.managers import eigenbasis_of
from ..core.managers import energy_units
from ..qm import SelfAdjointOperator
from ..qm import ReducedDensityMatrix
from ..core.dfunction import DFunction
from ..core.triangle import triangle
from ..core.units import kB_intK
from .. import REAL
from .. import COMPLEX

from ..core.units import eps0_int, c_int

class OpenSystem():
    """The class representing a general open quantum system
    
    It provides routines to store and extract the most interesting
    characteristics of an open qwuantum system, such as the Hamiltonian,
    SystemBathInteraction object, relaxation tensor and the reduced density
    matrix evolution.
    
    
    """

    # energies of electronic states
    elenergies = array_property('elenergies')
    # transition dipole moments
    dmoments = array_property('dmoments')
    
    def __init__(self, elen):
        
        #
        # Analyze energies
        #
        count = 0
        nband = 0
        which_band = []
        i_en = []
        for sub in elen:
            try:
                for ssub in sub:
                    count += 1
                    i_en.append(ssub)
                    which_band.append(nband)
                nband += 1
            except:
                count += 1
                i_en.append(sub)
                which_band.append(nband)
                nband += 1

        self.which_band = which_band

        #
        #  We have multiplicity of bands
        #
        self.mult = nband - 1

        self.Nb = numpy.zeros(nband, dtype=numpy.int32)
        for bb in range(count):
            self.Nb[self.which_band[bb]] += 1

        self.elenergies = i_en
        self.elenergies = Manager().convert_energy_2_internal_u(self.elenergies)

        self.Nel = count
        self.nel = self.Nel
        #
        #  The system has to be built before it can be used
        #
        self._built = False

        self._diagonalized = False
        
        self._has_nat_lifetime = [False]*self.nel
        self._nat_lifetime = numpy.zeros(self.nel)
        self._nat_linewidth = numpy.zeros(self.nel) 

        #
        #  Energy gap correlation functions
        #
        self._is_mapped_on_egcf_matrix = False
        self._has_egcf_matrix = False #
        self.egcf_matrix = None

        self.triangle = triangle(self.Nel)
        
        self._egcf_initialized = True
        self._has_egcf = self.triangle.get_list(init=False)
        self.egcf = self.triangle.get_empty_list()
        

        #
        #   System-bath interaction
        #
        self._has_system_bath_interaction = False 


        #
        #  Relaxation tensor information
        #
        self.RelaxationTensor = None
        self.RelaxationHamiltonian = None
        self._has_relaxation_tensor = False
        self._relaxation_theory = "standard_Redfield"
        self.has_Iterm = False
        

        #
        #  Electronic and other states
        #
        #self.Nel = 0
        self.Ntot = self.Nel
        

        # 
        #  Transition dipole moment 
        #
        self.dmoments = numpy.zeros((self.Nel,self.Nel,3))
        
        self.HH = None

        #
        # RWA
        #
        self.el_rwa_indices = None
        self.has_rwa = False

        #
        #  Spectroscopic information
        #
        self.WPM = None # weighted participation matrix (for spectroscopy)
        self._has_wpm = False
        

    def diagonalize(self):
        """Prepage the diagonal form of the Hamiltonian
        
        In the present case, it is already diagonal

        """
        if self._diagonalized:
            return

        self.HD = numpy.diag(self.HH)

        # diagonal transformation matrix
        self.SS = numpy.diag(numpy.ones_like(self.HD))

        self._diagonalized = True


    def get_Hamiltonian(self):
        """ Returns the Hamiltonian operator

        """
        if self._built:

            return self.HamOp

        else:

            raise Exception("System has to be built first")


    def get_TransitionDipoleMoment(self):
        """ Returns the asystem's transition dipole moment operator

        """
        if self._built:
            return self.TrDMOp # TransitionDipoleMoment(data=self.DD)
        else:
            raise Exception("Aggregate object not built")


    def set_transition_environment(self, transition, egcf):
        """Sets a correlation function for a transition on this monomer
        
        Parameters
        ----------
        transition : tuple
            A tuple describing a transition in the molecule, e.g. (0,1) is
            a transition from the ground state to the first excited state.

        egcf : CorrelationFunction
            CorrelationFunction object 
            
        (Should go to Open System)
        
        """

        if self._is_mapped_on_egcf_matrix:
            raise Exception("This system is mapped" 
                            + " on a CorrelationFunctionMatrix")

        if not (self._has_egcf[self.triangle.locate(transition[0],
                                                    transition[1])]):
                                                        
            self.egcf[self.triangle.locate(transition[0],
                                           transition[1])] = egcf
                                           
            self._has_egcf[self.triangle.locate(transition[0],
                                                transition[1])] = True
            self._has_system_bath_coupling = True                                          
                                                
        else:
            raise Exception("Correlation function already speficied" +
                            " for this monomer")


    def unset_transition_environment(self, transition):
        """Unsets correlation function from a transition on this monomer
        
        This is needed if the environment is to be replaced
        
        Parameters
        ----------
        transition : tuple
            A tuple describing a transition in the molecule, e.g. (0,1) is
            a transition from the ground state to the first excited state.
 
        (Should go to OpenSystem)
            
        """
        
        if self._is_mapped_on_egcf_matrix:
            raise Exception("This monomer is mapped" 
                            + " on a CorrelationFunctionMatrix") 
             
        if self._has_egcf[self.triangle.locate(transition[0], transition[1])]:

            self.egcf[self.triangle.locate(transition[0],
                                           transition[1])] = None
                                           
            self._has_egcf[self.triangle.locate(transition[0],
                                                transition[1])] = False
        
        self._has_system_bath_coupling = False


    def get_transition_environment(self, transition):
        """Returns energy gap correlation function of a monomer
        
        Parameters
        ----------
        transition : tuple
            A tuple describing a transition in the molecule, e.g. (0,1) is
            a transition from the ground state to the first excited state.
 
        (Should go to OpenSystem)    
        
        """

        if self._has_egcf[self.triangle.locate(transition[0] ,transition[1])]:
            return self.egcf[self.triangle.locate(transition[0],
                                                  transition[1])]
 
        if self._is_mapped_on_egcf_matrix:
            n = self.egcf_mapping[0]
            iof = self.egcf_matrix.get_index_by_where((n,n))
            
            if iof >= 0:
                return self.egcf_matrix.cfunc[iof]

        raise Exception("No environment set for the transition")   


    def set_egcf_mapping(self, transition, correlation_matrix, position):
        """ Sets a correlation function mapping for a selected transition.
        
        The monomer can either have a correlation function assigned to it,
        or it can be a part of a correlation matrix. Here the mapping to the
        correlation matrix is specified. 
        
        Parameters
        ----------
        transition : tuple
            A tuple describing a transition in the molecule, e.g. (0,1) is
            a transition from the ground state to the first excited state.
            
        correlation_matrix : CorrelationFunctionMatrix
            An instance of CorrelationFunctionMatrix
            
        position : int
            Position in the CorrelationFunctionMatrix corresponding
            to the monomer. 
            
            
        (Should go to OpenSystems)
        
        """
        
        if not (self._has_egcf[self.triangle.locate(transition[0],
                                                    transition[1])]):
                                                        
            if not (self._is_mapped_on_egcf_matrix):
                
                self.egcf_matrix = correlation_matrix
                self.egcf_transitions = []
                self.egcf_mapping = []

                
            self.egcf_transitions.append(transition)
            self.egcf_mapping.append(position)
            self._has_egcf[self.triangle.locate(transition[0],
                                                transition[1])] = True

            self._is_mapped_on_egcf_matrix = True
            self._has_system_bath_coupling = True

        else:
            
            raise Exception("Monomer has a correlation function already")            
    

    def get_RWA_suggestion(self):
        """Returns a suggestion of the RWA frequency
        
        """
        #return self.convert_energy_2_current_u(self.HH[1,1])
    
        indxs = self.get_band(band=1)
        e_av = 0.0
        for ii in indxs:
            e_av += self.HH[ii,ii]
        e_av = e_av/len(indxs)

        return self.convert_energy_2_current_u(e_av)


    def get_band(self, band=1):
        """ Returns a tuple of state indices for a given band of states
        
        """

        Nbefore = 0
        for ii in range(band):
            Nbefore += self.Nb[ii]
        Nin = self.Nb[band]
        lst = [k for k in range(Nbefore, Nbefore+Nin)]

        return tuple(lst)


    def set_dipole(self, N, M, vec=None):
        """Sets transition dipole moment for an electronic transition
        
        
        There are two ways how to use this function:
            
            1) recommended
                
                set_dipole((0,1),[1.0, 0.0, 0.0])
                
                here N represents a transition by a tuple, M is the dipole
                
            2) deprecated (used in earlier versions of quantarhei)
                
                set_dipole(0,1,[1.0, 0.0, 0.0])
                
                here the transition is characterized by two integers
                and the last arguments is the vector
                
        
        
        Examples
        --------
 
        >>> m = OpenSystem([0.0, 1.0])
        >>> m.set_dipole((0,1),[1.0, 0.0, 0.0])
        >>> m.get_dipole((0,1))
        array([ 1.,  0.,  0.])

        
        """
        if vec is None:
            n = N[0]
            m = N[1]
            vc = M
        else:
            n = N
            m = M
            vc = vec
            
        if n == m:
            raise Exception("M must not be equal to N")
        try:
            self.dmoments[n, m, :] = vc
            self.dmoments[m, n, :] = numpy.conj(vc)
        except:
            raise Exception()


    def get_dipole(self, N, M=None):
        """Returns the dipole vector for a given electronic transition
        
        There are two ways how to use this function:
            
            1) recommended
                
                get_dipole((0,1),[1.0, 0.0, 0.0])
                
                here N represents a transition by a tuple, M is the dipole
                
            2) deprecated (used in earlier versions of quantarhei)
                
                get_dipole(0,1,[1.0, 0.0, 0.0])
                
                here the transition is characterized by two integers
                and the last arguments is the vector        
                
        
        Examples
        --------
        
        
        >>> m = OpenSystem([0.0, 1.0])
        >>> m.set_dipole((0,1),[1.0, 0.0, 0.0])
        >>> m.get_dipole((0,1))
        array([ 1.,  0.,  0.])
        
        
        """
        if M is None:
            n = N[0]
            m = N[1]
        else:
            n = N
            m = M
            
        try:
            return self.dmoments[n, m, :]
        except:
            raise Exception()




    # FIXME: There are two functions with similar results 
    def map_egcf_to_states(self, mpx):
        """Returns a mapping between states and correlation functions"""

        ss = self.SS
        Ng = self.Nb[0]
        Ne1 = self.Nb[1] + Ng

        Ne1 = self.Nel

        WPM = numpy.einsum("na,nb,ni->abi",ss[Ng:Ne1,Ng:Ne1]**2,
                                            ss[Ng:Ne1,Ng:Ne1]**2,mpx)

        return WPM


    def get_lineshape_functions(self):
        """Returns lineshape functions defined for this system
        
        """
        sbi = self.get_SystemBathInteraction()
        return sbi.get_goft_storage()


    def map_lineshape_to_states(self, mpx):
        """Maps the participation matrix on g(t) functions storage
        
        This should work for a simple mapping matrix and first excited band.
        Specialized mapping such as those for 2 exciton states is implemented
        in classes that inherite from here.
        
        """

        ss = self.SS
        Ng = self.Nb[0]
        Ne1 = self.Nb[1] + Ng
        
        if self.mult > 1:
            raise Exception("Participation matrix not implemented for"+
                            "multiplicity higher than mult=1.")

        WPM = numpy.einsum("na,nb,ni->abi",ss[Ng:Ne1,Ng:Ne1]**2,
                                           ss[Ng:Ne1,Ng:Ne1]**2,mpx) 
            
        return WPM
    

    def get_weighted_participation(self):
        """Returns a participation matrix weighted by the mapping onto g(t) storage
        
        
        """
        self.diagonalize()
        
        if self._has_wpm:
            return self.WPM
        
        # mapping of the function storage
        gg = self.get_lineshape_functions()
        mpx = gg.get_mapping_matrix()

        # here we get the mapping of energy gap correlation functions to states
        self.WPM = self.map_egcf_to_states(mpx)
        self._has_wpm = True               
        
        return self.WPM


    def get_eigenstate_energies(self):
        """Returns the energies of the system's eigenstates
        
        """
        self.diagonalize()
        
        return self.HD


    def get_F4d(self, which="bbaa"):
        """Get vector of transition dipole moments for 4 wave-mixing 
        
        F4 is one of the vectors/matrices needed for orientational average
        of the third order non-linear signal.
        
        Parameters
        ----------
        
        which : string
            A string characterizing the type of dipole moment product
            
        """
        
        def DD(aa,bb):
            return numpy.dot(self.DD[aa[1],aa[0]],self.DD[bb[1],bb[0]])
        
        def _setF4(F4, x1, x2, x3, x4):
            F4[0] = DD(x4,x3)*DD(x2,x1)
            F4[1] = DD(x4,x2)*DD(x3,x1)
            F4[2] = DD(x4,x1)*DD(x3,x2) 
        
        gg = 0
        Ng = self.Nb[0]
        band1 = self.get_band(1)
        N1b = self.Nb[1] 
        if self.mult > 1:
            band2 = self.get_band(2)
            N2b = self.Nb[2]
            
        if which == "abba":
            F4 = numpy.zeros((N1b,N1b,3), dtype=REAL)
            for aa in band1:
                a = aa - Ng
                for bb in band1:
                    b = bb - Ng
                    _setF4(F4[a,b,:],(aa,gg),(bb,gg),(bb,gg),(aa,gg))
                    
            
        elif which == "baba":
            F4 = numpy.zeros((N1b,N1b,3), dtype=REAL)
            for aa in band1:
                a = aa - Ng
                for bb in band1:
                    b = bb - Ng
                    _setF4(F4[a,b],(aa,gg),(bb,gg),(aa,gg),(bb,gg))
                    
        elif which == "bbaa":
            F4 = numpy.zeros((N1b,N1b,3), dtype=REAL)
            for aa in band1:
                a = aa - Ng
                for bb in band1:
                    b = bb - Ng
                    _setF4(F4[a,b,:],(aa,gg),(aa,gg),(bb,gg),(bb,gg))
                    
        elif which == "fbfaba":
            F4 = numpy.zeros((N2b,N1b,N1b,3), dtype=REAL)
            for aa in band1:
                a = aa - Ng
                for bb in band1:
                    b = bb - 1
                    for ff in band2:
                        f = ff - Ng - N1b
                        _setF4(F4[f,a,b,:],(aa,gg),(bb,gg),(ff,aa),(ff,bb))
                    
        elif which == "fafbba":
            F4 = numpy.zeros((N2b,N1b,N1b,3), dtype=REAL)    
            for aa in band1:
                a = aa - Ng
                for bb in band1:
                    b = bb - Ng
                    for ff in band2:
                        f = ff - Ng - N1b
                        _setF4(F4[f,a,b,:], (aa,gg), (bb,gg), (ff,bb), (ff,aa)) 
                        
        elif which == "fbfbaa":
            F4 = numpy.zeros((N2b,N1b,N1b,3), dtype=REAL)    
            for aa in band1:
                a = aa - Ng
                for bb in band1:
                    b = bb - Ng
                    for ff in band2:
                        f = ff - Ng - N1b
                        _setF4(F4[f,a,b,:], (aa,gg), (aa,gg), (ff,bb), (ff,bb)) 
                    
        return F4
        

    def get_SystemBathInteraction(self):
        """Returns the aggregate SystemBathInteraction object

        """
        if self._built:
            return self.sbi
        else:
            raise Exception("The object not built.")       
    
    

    def get_RelaxationTensor(self, timeaxis,
                       relaxation_theory=None,
                       as_convolution_kernel=False,
                       time_dependent=False,
                       secular_relaxation=False,
                       relaxation_cutoff_time=None,
                       coupling_cutoff=None,
                       recalculate=True,
                       as_operators=False):
        """Returns a relaxation tensor corresponding to the system


        Parameters
        ----------

        timeaxis : TimeAxis
            Time axis of the relaxation tensor calculation. It has to be
            compatible with the time axis of the correlation functions

        relaxation_theory: str
            One of the available relaxation theories

        time_dependent : boolean
            Should the relaxation tensor time dependent?

        secular_relaxation :
            Should the tensor be secular?


        Returns
        -------

        RR : RelaxationTensor
            Relaxation tensor of the aggregate

        ham : Hamiltonian
            Hamiltonian corresponding to the aggregate, renormalized by
            the system-bath interaction


        """

        from ..qm import RedfieldRelaxationTensor
        from ..qm import TDRedfieldRelaxationTensor
        from ..qm import ModRedfieldRelaxationTensor
        from ..qm import TDModRedfieldRelaxationTensor
        from ..qm import FoersterRelaxationTensor
        from ..qm import TDFoersterRelaxationTensor
        from ..qm import NEFoersterRelaxationTensor
        from ..qm import RedfieldFoersterRelaxationTensor
        from ..qm import TDRedfieldFoersterRelaxationTensor
        from ..qm import LindbladForm

        from ..core.managers import eigenbasis_of

        if self._built:
            ham = self.get_Hamiltonian()
            sbi = self.get_SystemBathInteraction()
        else:
            raise Exception()

        #
        # Dictionary of available theories
        #
        theories = dict()
        theories[""] = [""]
        theories["standard_Redfield"] = ["standard_Redfield","stR","Redfield",
                                         "CLME2","QME"]
        theories["standard_Foerster"] = ["standard_Foerster","stF","Foerster"]
        theories["combined_RedfieldFoerster"] = ["combined_RedfieldFoerster",
                                                 "cRF","Redfield-Foerster"]
        theories["noneq_Foerster"] = ["noneq_Foerster", "neF"]
        
        #
        # Future
        #
        theories["modified_Redfield"] = ["modifield_Redfield", "mR"]
        theories["noneq_modified_Redfield"] = ["noneq_modified_Redfield",
                                               "nemR"]
        theories["generalized_Foerster"] = ["generalized_Foerster", "gF",
                                            "multichromophoric_Foerster"]
        theories["combined_WeakStrong"] = ["combined_WeakStrong", "cWS"]
        theories["Lindblad_form"] = ["Lindblad_form", "Lf"]
        theories["electronic_Lindblad"] = ["electronic_Lindblad", "eLf"]

        #if ((not recalculate) and
        #    (relaxation_theory in theories[self._relaxation_theory])):
        #    return self.RelaxationTensor, self.RelaxationHamiltonian


        if relaxation_theory in theories["standard_Redfield"]:

            if time_dependent:

                # Time dependent standard Refield

                ham.protect_basis()
                with eigenbasis_of(ham):
                    relaxT = TDRedfieldRelaxationTensor(ham, sbi,
                                        cutoff_time=relaxation_cutoff_time,
                                        as_operators=as_operators)
                    if secular_relaxation:
                        relaxT.secularize()
                ham.unprotect_basis()

            else:

                # Time independent standard Refield


                ham.protect_basis()

                with eigenbasis_of(ham):
                    relaxT = RedfieldRelaxationTensor(ham, sbi,
                                                    as_operators=as_operators)

                    if secular_relaxation:
                        relaxT.secularize()

                ham.unprotect_basis()


            self.RelaxationTensor = relaxT
            self.RelaxationHamiltonian = ham
            self._has_relaxation_tensor = True
            self._relaxation_theory = "standard_Redfield"

            return relaxT, ham

        elif relaxation_theory in theories["modified_Redfield"]:

            if time_dependent:

                # Time dependent standard Refield

                ham.protect_basis()
                with eigenbasis_of(ham):
                    relaxT = TDModRedfieldRelaxationTensor(ham, sbi,
                                        cutoff_time=relaxation_cutoff_time,
                                        as_operators=as_operators)
                    if secular_relaxation:
                        relaxT.secularize()
                ham.unprotect_basis()

            else:

                # Time independent standard Refield


                ham.protect_basis()

                with eigenbasis_of(ham):
                    relaxT = ModRedfieldRelaxationTensor(ham, sbi,
                                                    as_operators=as_operators)

                    if secular_relaxation:
                        relaxT.secularize()

                ham.unprotect_basis()


            self.RelaxationTensor = relaxT
            self.RelaxationHamiltonian = ham
            self._has_relaxation_tensor = True
            self._relaxation_theory = "modified_Redfield"

            return relaxT, ham


        elif relaxation_theory in theories["standard_Foerster"]:

            if time_dependent:

                # Time dependent standard Foerster
                relaxT = TDFoersterRelaxationTensor(ham, sbi)
                dat = numpy.zeros((ham.dim,ham.dim),dtype=REAL)
                for i in range(ham.dim):
                    dat[i,i] = ham._data[i,i]
                ham_0 = Hamiltonian(data=dat)
                ham_0.set_rwa(ham.rwa_indices)

            else:

                # Time independent standard Foerster

                #
                # This is done strictly in site basis
                #

                relaxT = FoersterRelaxationTensor(ham, sbi, 
                                                  pure_dephasing=True)
                dat = numpy.zeros((ham.dim,ham.dim),dtype=REAL)
                for i in range(ham.dim):
                    dat[i,i] = ham._data[i,i]
                ham_0 = Hamiltonian(data=dat)
                ham_0.set_rwa(ham.rwa_indices)

            # The Hamiltonian for propagation is the one without
            # resonance coupling
            self.RelaxationTensor = relaxT
            self.RelaxationHamiltonian = ham_0
            self._has_relaxation_tensor = True
            self._relaxation_theory = "standard_Foerster"

            return relaxT, ham_0

        elif relaxation_theory in theories["noneq_Foerster"]:

            if time_dependent:


                # Time dependent standard Foerster
                relaxT = NEFoersterRelaxationTensor(ham, sbi, 
                                            as_kernel=as_convolution_kernel)
                
                
                dat = numpy.zeros((ham.dim,ham.dim),dtype=REAL)
                
                #for i in range(ham.dim):
                #    dat[i,i] = ham._data[i,i]
                
                ham_0 = Hamiltonian(data=dat)
                
                # this type of theory has an inhomogeneous term
                self.has_Iterm = True

            else:

                # Fixme Check that it makes sense to have here
                # the time-independent theory !!!
                # Time independent standard Foerster

                #
                # This is done strictly in site basis
                #

                relaxT = FoersterRelaxationTensor(ham, sbi)
                dat = numpy.zeros((ham.dim,ham.dim),dtype=REAL)
                for i in range(ham.dim):
                    dat[i,i] = ham._data[i,i]
                ham_0 = Hamiltonian(data=dat)

            # The Hamiltonian for propagation is the one without
            # resonance coupling
            self.RelaxationTensor = relaxT
            self.RelaxationHamiltonian = ham_0
            self._has_relaxation_tensor = True
            self._relaxation_theory = "noneq_Foerster"

            return relaxT, ham_0

        elif relaxation_theory in theories["combined_RedfieldFoerster"]:

            if time_dependent:

                # Time dependent combined tensor
                ham.subtract_cutoff_coupling(coupling_cutoff)
                ham.protect_basis()
                with eigenbasis_of(ham):
                    relaxT = \
                             TDRedfieldFoersterRelaxationTensor(ham, sbi,
                                            coupling_cutoff=coupling_cutoff,
                                            cutoff_time=relaxation_cutoff_time)
                    if secular_relaxation:
                        relaxT.secularize()
                ham.unprotect_basis()
                ham.recover_cutoff_coupling()

            else:

                # Time independent combined tensor
                ham.subtract_cutoff_coupling(coupling_cutoff)
                ham.protect_basis()
                with eigenbasis_of(ham):
                    relaxT = \
                             RedfieldFoersterRelaxationTensor(ham, sbi,
                                            coupling_cutoff=coupling_cutoff,
                                            cutoff_time=relaxation_cutoff_time)
                    if secular_relaxation:
                        relaxT.secularize()

                    #print("Last line of the context", 
                    #      Manager().get_current_basis())
                #print("Left context", Manager().get_current_basis())
                ham.unprotect_basis()
                ham.recover_cutoff_coupling()

            #
            # create a corresponding propagator
            #
            ham1 = Hamiltonian(data=ham.data.copy())
            #ham1.subtract_cutoff_coupling(coupling_cutoff)
            ham1.remove_cutoff_coupling(coupling_cutoff)

            self.RelaxationTensor = relaxT
            self.RelaxationHamiltonian = ham1
            self._has_relaxation_tensor = True
            self._relaxation_theory = "combined_RedfieldFoerster"

            return relaxT, ham1

        elif relaxation_theory in theories["combined_WeakStrong"]:

            pass

        elif relaxation_theory in theories["Lindblad_form"]:

            if time_dependent:

                # Time dependent standard Refield
                raise Exception("Time dependent Lindblad not implemented yet")

            else:

                # Linblad form

                #ham.protect_basis()
                #with eigenbasis_of(ham):
                relaxT = LindbladForm(ham, sbi)
                if secular_relaxation:
                    relaxT.convert_2_tensor()
                    relaxT.secularize()
                #ham.unprotect_basis()

            self.RelaxationTensor = relaxT
            self.RelaxationHamiltonian = ham
            self._has_relaxation_tensor = True
            self._relaxation_theory = "Lindblad_form"

            return relaxT, ham

        elif relaxation_theory in theories["electronic_Lindblad"]:

            if time_dependent:

                # Time dependent standard Refield
                raise Exception("Time dependent Lindblad not implemented yet")

            else:

                # For purely electronic system, calculate normal Lindblad form
                if self.Ntot == self.Nel:
                    relaxT, ham = self.get_RelaxationTensor(timeaxis,
                                relaxation_theory="Lindblad_form",
                                time_dependent=time_dependent,
                                secular_relaxation=secular_relaxation,
                                relaxation_cutoff_time=relaxation_cutoff_time,
                                coupling_cutoff=coupling_cutoff,
                                recalculate=recalculate)
                # if vibrational states are present, we create a new SBI
                else:
                    # we assume that we have only electronic sbi
                    # FIXME: make sure that Molecule also has Nel
                    if sbi.system.Nel == sbi.KK.shape[1]:
                        # upgrade sbi to vibrational levels

                        eKK = sbi.KK
                        vKK = numpy.zeros((eKK.shape[0], ham.dim, ham.dim),
                                          dtype=REAL)

                        # use eKK to calculate vKK

                        sbi.KK = vKK
                    else:
                        raise Exception("SystemBathInteraction object has to"+
                                        " purely electronic")

                    relaxT = LindbladForm(ham, sbi)

                if secular_relaxation:
                    relaxT.convert_2_tensor()
                    relaxT.secularize()

            self.RelaxationTensor = relaxT
            self.RelaxationHamiltonian = ham
            self._has_relaxation_tensor = True
            self._relaxation_theory = "Lindblad_form"

            return relaxT, ham


        else:

            raise Exception("Theory not implemented")


    def get_ReducedDensityMatrixPropagator(self, timeaxis,
                       relaxation_theory=None,
                       time_nonlocal=False,
                       time_dependent=False,
                       secular_relaxation=False,
                       relaxation_cutoff_time=None,
                       coupling_cutoff=None,
                       as_operators=False,
                       recalculate=True):
        """Returns propagator of the density matrix



        """


        from ..qm import ReducedDensityMatrixPropagator
        from ..core.managers import eigenbasis_of


        relaxT, ham = self.get_RelaxationTensor(timeaxis,
                       relaxation_theory=relaxation_theory,
                       as_convolution_kernel=time_nonlocal,
                       time_dependent=time_dependent,
                       secular_relaxation=secular_relaxation,
                       relaxation_cutoff_time=relaxation_cutoff_time,
                       coupling_cutoff=coupling_cutoff,
                       recalculate=recalculate,
                       as_operators=as_operators)
        

        if time_nonlocal:
            # here we create time non-local propagator
            prop = None
            raise Exception()
        else:
            # FIXME: is the eigenbases needed???
            #with eigenbasis_of(ham):
            prop = ReducedDensityMatrixPropagator(timeaxis, ham, relaxT)

        return prop


    #FIXME: There must be a general theory here
    def get_RedfieldRateMatrix(self):
        """Returns Redfield rate matrix
        
        """

        from ..qm import RedfieldRateMatrix
        from ..core.managers import eigenbasis_of

        if self._built:
            ham = self.get_Hamiltonian()
            sbi = self.get_SystemBathInteraction()
        else:
            raise Exception()

        ham.protect_basis()
        with eigenbasis_of(ham):
            RR = RedfieldRateMatrix(ham, sbi)
        ham.unprotect_basis()

        return RR
    
    
    def get_FoersterRateMatrix(self):
        """Returns Förster rate matrix for the open system
        
        
        """

        from ..qm import FoersterRateMatrix
        
        if self._built:        
            ham = self.get_Hamiltonian()
            sbi = self.get_SystemBathInteraction()
        else:
            raise Exception()

        return FoersterRateMatrix(ham, sbi)

    

    def get_KTHierarchy(self, depth=2):
        """Returns the Kubo-Tanimura hierarchy of an open system
        
        """
        
        HH = self.get_Hamiltonian()
        HH.set_rwa([0,1])
        sbi = self.get_SystemBathInteraction()
        return KTHierarchy(HH, sbi, depth=depth)
    
    
    def get_KTHierarchyPropagator(self, depth=2):
        """Returns a propagator based on the Kubo-Tanimura hierarchy
        
        """
        
        kth = self.get_KTHierarchy(depth)
        ta = kth.sbi.TimeAxis
        
        return KTHierarchyPropagator(ta, kth)
    
    
    def get_excited_density_matrix(self, condition="delta", polarization=None):
        """Returns the density matrix corresponding to excitation condition
        
        
        """
        
        dip = self.get_TransitionDipoleMoment()
        if polarization is None:
            dip = dip.get_dipole_length_operator()
        else:
            # FIXME: This method is not implemented yet
            dip = dip.get_dipole_projection(polarization)
            
        with energy_units("int"):
            rho0 = self.get_thermal_ReducedDensityMatrix()
        
        
        if isinstance(condition, str):
            cond = condition
            
        else:
            cond = condition[0]

        
        if cond == "delta":
            
            rdi = numpy.dot(dip.data,numpy.dot(rho0.data,dip.data))
            rhoi = ReducedDensityMatrix(data=rdi)
            
            return rhoi

        elif cond == "pulse_spectrum":
            
            spectrum = condition[1]
            
            HH = self.get_Hamiltonian()
            
            if isinstance(spectrum, DFunction):
                
                dat = numpy.zeros((HH.dim,HH.dim), dtype=REAL)
                with eigenbasis_of(HH):
                    
                    for ii in range(HH.dim):
                        for jj in range(ii):
                            # frequency will always be >= 0.0
                            freque = HH.data[ii,ii] - HH.data[jj,jj]
                            if ((spectrum.axis.max > freque) 
                                and (spectrum.axis.min < freque)):
                                weight = numpy.sqrt(spectrum.at(freque))
                            else:
                                weight = 0.0
                            
                            dat[ii,jj] = weight*dip.data[ii,jj]
                            dat[jj,ii] = dat[ii,jj]
                            
                    dip = SelfAdjointOperator(data=dat)        
                    rdi = numpy.dot(dip.data,numpy.dot(rho0.data,dip.data))
                    rhoi = ReducedDensityMatrix(data=rdi)
                            
                return rhoi
            
            else:
                
                raise Exception("Spectrum must be specified through"+
                                " a DFunction object")

        else:
            print("Excitation condition:", condition)
            raise Exception("Excition condition not implemented.")
 
    
 
    def get_thermal_ReducedDensityMatrix(self):
        """Returns equilibrium density matrix for a give temparature
        
        """
        
        H = self.get_Hamiltonian() 
        T = self.get_temperature()
        dat = numpy.zeros(H._data.shape,dtype=COMPLEX)
        
        with eigenbasis_of(H):
            
            if numpy.abs(T) < 1.0e-10:
                dat[0,0] = 1.0
            
            else:
            
                dsum = 0.0
                
                for n in range(H._data.shape[0]):
                    dat[n,n] = numpy.exp(-H.data[n,n]/(kB_intK*T))
                    dsum += dat[n,n]

                dat *= 1.0/dsum
            
            rdm = ReducedDensityMatrix(data=dat)
                
        
<<<<<<< HEAD
        return rdm 
    

    def integrate_deposited_energy(self, rho_t, field, ome=None):
        """ Integrates the energy deposited into the system by light

        By default, rho_t and field contain the optical frequency. If ome and dt are defined,
        it is assumed that rho_t was calculated using a single frequency (global) RWA. In that
        case the field is assumed to be the field's envelop.

        Parameters
        ----------

        rho_t : DensityMatrixEvolution
            The dynamics of the system in terms of its time-dependent density matrix

        field: real array
            Positive frequency (e^{-i\omega t}) component of the electric field or its envelop
            if RWA is assumed.

        ome: real
            Field RWA frequency

        dt: real
            Time step on which rho_t and field are defined
            
        """

        # transition dipole moment 
        DD = self.get_TransitionDipoleMoment()


        # X component of the transition dipole moment
        # FIXME: here and in the propagator, we have to find some way how to use the whole of DD and
        #        the field polaritation
        mu = DD.data[:,:,0]

        # upper and lower triangle of the dipole moment
        #mu_u = numpy.triu(mu, k=1)
        mu_l = numpy.tril(mu, k=-1)
        
        # complex components of the field
        Ep = field
        #Em = numpy.conj(field)

        # quasi-rotating wave approximation (resonant parts only)
        #trdip_u = numpy.einsum("ij,tji->t", mu_u, rho_t.data)
        trdip_l = numpy.einsum("ij,tji->t", mu_l, rho_t.data)

        # numerical integration with the derivative of the field
        #integ_u = integral_g_dfdt(trdip_u, Em)
        integ_l = integral_g_dfdt(trdip_l, Ep)
        
        if ome is not None:
            dt = rho_t.TimeAxis.step
            ome_in = Manager().convert_energy_2_internal_u(ome)
            Epom = 1j*ome_in*Ep
            
            integ_rwa = integral_g_f(trdip_l, Epom, dt)
        else:
            integ_rwa = 0.0

        val = -2.0*numpy.real(integ_l) + 2.0*numpy.real(integ_rwa) # + integ_u)
        
        return Manager().convert_energy_2_current_u(val)

#
# Auxiliary routines
#
def integral_g_dfdt(g,f):
    """
    Numerically compute ∫ g(t) * df/dt(t) dt using central differences.
    Assumes df/dt = 0 at boundaries.
    
    Parameters:
        g (ndarray): Function values to multiply with df/dt.
        f (ndarray): Function values at discrete time points.
        # dt (float): Time step between points. (Time step cancels out)
        
    Returns:
        float: Approximation of the integral.
    """
    dfdt = numpy.empty_like(f)
    dfdt[0] = (f[1] - f[0])
    dfdt[-1] = (f[-1] - f[-2])
    dfdt[1:-1] = (f[2:] - f[:-2])/2.0
    
    return numpy.sum(g*dfdt)


def integral_g_f(g, f, dt):
    """
    Numerically compute ∫ g(t) * f(t) dt using the trapezoidal rule.
    Assumes uniform time step (dt cancels out, as in the df/dt version).

    Parameters:
        g (ndarray): Function values.
        f (ndarray): Function values.

    Returns:
        float: Approximate integral (up to a constant dt).
    """
    integrand = g*f
    result = 0.5*(integrand[0] + integrand[-1]) + numpy.sum(integrand[1:-1])
    return result*dt 
     
=======
        return rdm  


    def set_electronic_natural_lifetime(self, N, epsilon_r=1.0):
        
        rate = 0.0
        eps = eps0_int*epsilon_r
        
        try: 
            # loop over all states with lower energy
            for n in range(N):
                dip2 = numpy.dot(self.dmoments[n,N,:],
                                 self.dmoments[n,N,:])
                ome = self.elenergies[N] - self.elenergies[n]                        
        
                rate += dip2*(ome**3)/(3.0*numpy.pi*eps*(c_int**3))
                
        except:
            raise Exception("Calculation of rate failed")
            
        if rate > 0.0:
            
            lftm = 1.0/rate
            self._has_nat_lifetime[N] = True
            self._nat_lifetime[N] = lftm
            # FIXME: calculate the linewidth
            self._nat_linewidth[N] = 1.0/lftm
            self._saved_epsilon_r = epsilon_r
            
        else:
            #raise Exception("Cannot calculate natural lifetime")
            self._has_nat_lifetime[N] = True
            self._nat_lifetime[N] = numpy.inf   
            
            
    def get_electronic_natural_lifetime(self, N, epsilon_r=1.0):
        """Returns natural lifetime of a given electronic state
        
        
        Examplex
        --------
        
        Molecule where transition dipole was not set does not calculate lifetime
        
        >>> from quantarhei import Molecule
        >>> m = Molecule([0.0, 1.0])
        >>> m.get_electronic_natural_lifetime(1)
        Traceback (most recent call last):
        ...
        AttributeError: 'Molecule' object has no attribute '_saved_epsilon_r'
        
        
        Setting transition dipole moment allows calculation of the lifetime
        
        >>> m = Molecule([0.0, 1.0])
        >>> m.set_dipole((0,1), [5.0, 0.0, 0.0])
        >>> print(m.get_electronic_natural_lifetime(1))
        852431568.119

        The value is recalculated only when relative permitivity is changed

        >>> m = Molecule([0.0, 1.0])
        >>> m.set_dipole((0,1), [5.0, 0.0, 0.0])
        >>> tl1 = m.get_electronic_natural_lifetime(1)
        >>> m.set_dipole((0,1), [2.0, 0.0, 0.0]) 
        >>> tl2 = m.get_electronic_natural_lifetime(1)
        >>> tl3 = m.get_electronic_natural_lifetime(1, epsilon_r=2.0)
        >>> (tl2 == tl1) and (tl2 != tl3)
        True
        
        
        """     
        
        
        if not self._has_nat_lifetime[N]:
            self.set_electronic_natural_lifetime(N,epsilon_r=epsilon_r)
            

        if self._saved_epsilon_r != epsilon_r:
            self.set_electronic_natural_lifetime(N,epsilon_r=epsilon_r)

        return self._nat_lifetime[N]
>>>>>>> 649b9475
<|MERGE_RESOLUTION|>--- conflicted
+++ resolved
@@ -1209,8 +1209,6 @@
             
             rdm = ReducedDensityMatrix(data=dat)
                 
-        
-<<<<<<< HEAD
         return rdm 
     
 
@@ -1276,50 +1274,6 @@
         val = -2.0*numpy.real(integ_l) + 2.0*numpy.real(integ_rwa) # + integ_u)
         
         return Manager().convert_energy_2_current_u(val)
-
-#
-# Auxiliary routines
-#
-def integral_g_dfdt(g,f):
-    """
-    Numerically compute ∫ g(t) * df/dt(t) dt using central differences.
-    Assumes df/dt = 0 at boundaries.
-    
-    Parameters:
-        g (ndarray): Function values to multiply with df/dt.
-        f (ndarray): Function values at discrete time points.
-        # dt (float): Time step between points. (Time step cancels out)
-        
-    Returns:
-        float: Approximation of the integral.
-    """
-    dfdt = numpy.empty_like(f)
-    dfdt[0] = (f[1] - f[0])
-    dfdt[-1] = (f[-1] - f[-2])
-    dfdt[1:-1] = (f[2:] - f[:-2])/2.0
-    
-    return numpy.sum(g*dfdt)
-
-
-def integral_g_f(g, f, dt):
-    """
-    Numerically compute ∫ g(t) * f(t) dt using the trapezoidal rule.
-    Assumes uniform time step (dt cancels out, as in the df/dt version).
-
-    Parameters:
-        g (ndarray): Function values.
-        f (ndarray): Function values.
-
-    Returns:
-        float: Approximate integral (up to a constant dt).
-    """
-    integrand = g*f
-    result = 0.5*(integrand[0] + integrand[-1]) + numpy.sum(integrand[1:-1])
-    return result*dt 
-     
-=======
-        return rdm  
-
 
     def set_electronic_natural_lifetime(self, N, epsilon_r=1.0):
         
@@ -1400,4 +1354,43 @@
             self.set_electronic_natural_lifetime(N,epsilon_r=epsilon_r)
 
         return self._nat_lifetime[N]
->>>>>>> 649b9475
+
+#
+# Auxiliary routines
+#
+def integral_g_dfdt(g,f):
+    """
+    Numerically compute ∫ g(t) * df/dt(t) dt using central differences.
+    Assumes df/dt = 0 at boundaries.
+    
+    Parameters:
+        g (ndarray): Function values to multiply with df/dt.
+        f (ndarray): Function values at discrete time points.
+        # dt (float): Time step between points. (Time step cancels out)
+        
+    Returns:
+        float: Approximation of the integral.
+    """
+    dfdt = numpy.empty_like(f)
+    dfdt[0] = (f[1] - f[0])
+    dfdt[-1] = (f[-1] - f[-2])
+    dfdt[1:-1] = (f[2:] - f[:-2])/2.0
+    
+    return numpy.sum(g*dfdt)
+
+
+def integral_g_f(g, f, dt):
+    """
+    Numerically compute ∫ g(t) * f(t) dt using the trapezoidal rule.
+    Assumes uniform time step (dt cancels out, as in the df/dt version).
+
+    Parameters:
+        g (ndarray): Function values.
+        f (ndarray): Function values.
+
+    Returns:
+        float: Approximate integral (up to a constant dt).
+    """
+    integrand = g*f
+    result = 0.5*(integrand[0] + integrand[-1]) + numpy.sum(integrand[1:-1])
+    return result*dt 