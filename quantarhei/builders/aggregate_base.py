--- conflicted
+++ resolved
@@ -20,11 +20,8 @@
 """
 
 import numpy
-<<<<<<< HEAD
 from copy import deepcopy
 #import h5py
-=======
->>>>>>> d472d5c5
 
 from ..core.managers import UnitsManaged
 #from ..core.units import cm2int
@@ -56,16 +53,11 @@
 from ..core.managers import eigenbasis_of
 from ..core.saveable import Saveable
 
-<<<<<<< HEAD
 import quantarhei as qr
 import warnings
-=======
 from .opensystem import OpenSystem
->>>>>>> d472d5c5
 
 from .. import REAL
-from .. import COMPLEX
-
 
 class AggregateBase(UnitsManaged, Saveable, OpenSystem):
     """ Molecular aggregate
@@ -350,7 +342,20 @@
         #self.resonance_coupling[j,i] = coup
         #
         # TESTED
-    
+
+
+        #
+        # Coordinate dependence of the resonance coupling
+        #
+        # this is a temporary solution
+        self.mode_linear = mode_linear
+        if mode_linear is not None:
+            self.mode_shift = len(mode_linear)*[0.0]
+            self.has_mode_dependence = True
+        if mode_shift is not None:
+            self.mode_shift = mode_shift
+
+
     def _set_coupling_vec(self,mon1,init1,fin1,mon2,init2,fin2,coupling):
         """Sets resonance coupling value between two transitions. Works 
         for multilevel molecules
@@ -460,7 +465,6 @@
         coup = self.convert_energy_2_internal_u(coupling)
         self.resonance_coupling[i,j] = coup
         self.resonance_coupling[j,i] = coup
-<<<<<<< HEAD
         
         text_warning = "Trying to define coupling between states within single molecule"
         
@@ -518,26 +522,8 @@
 #        # TESTED
 #
 ######################## My new part end  #################################### @Vladislav Slama
-=======
-        #
-        # TESTED
-        
-        
-        #
-        # Coordinate dependence of the resonance coupling
-        #
-        # this is a temporary solution
-        self.mode_linear = mode_linear
-        if mode_linear is not None:
-            self.mode_shift = len(mode_linear)*[0.0]
-            self.has_mode_dependence = True
-        if mode_shift is not None:
-            self.mode_shift = mode_shift
-        
-            
-
->>>>>>> d472d5c5
-
+        
+        
     def get_resonance_coupling(self, i, j):
         """Returns resonance coupling value between two sites
 
@@ -2270,14 +2256,10 @@
 
     def build(self, mult=1, sbi_for_higher_ex=False,
               vibgen_approx=None, Nvib=None, vibenergy_cutoff=None,
-<<<<<<< HEAD
-              band_external=None):
+              band_external=None, el_blocks=False):
 #              fem_full=False):
 #TODO: Add Full Frenkel exciton model
 
-=======
-              fem_full=False, el_blocks=False):
->>>>>>> d472d5c5
         """Builds aggregate properties
 
         Calculates Hamiltonian and transition dipole moment matrices and
@@ -2356,12 +2338,8 @@
         # save total number of states (including vibrational)
         self.Ntot = Ntot
         # information about the band to which a state belongs
-<<<<<<< HEAD
-        #self.which_band = numpy.zeros(self.Ntot, dtype=numpy.int)
-        self.which_band = numpy.zeros(self.Nel, dtype=numpy.int)
-=======
-        self.which_band = numpy.zeros(self.Ntot, dtype=int)
->>>>>>> d472d5c5
+        #self.which_band = numpy.zeros(self.Ntot, dtype=int)
+        self.which_band = numpy.zeros(self.Nel, dtype=int)
         # electronic signature for every state
         self.elsigs = [None]*self.Nel
         # vibrational signature for each state
@@ -2423,9 +2401,7 @@
                                     vibenergy_cutoff=vibenergy_cutoff,
                                            band_external=band_external):
             self.all_states.append((a, s1))
-<<<<<<< HEAD
-            
-=======
+
 
         if el_blocks:
             self.electronic_blocks = dict()
@@ -2437,7 +2413,6 @@
             print(self.electronic_blocks)
 
 
->>>>>>> d472d5c5
         # Set up Hamiltonian and Transition dipole moment matrices
         for a, s1 in self.all_states:
             
@@ -2527,7 +2502,6 @@
                 
                 if a != b:
 
-<<<<<<< HEAD
                     #HH[a,b] = numpy.real(self.coupling(s1, s2)) 
                     #HH[a,b] = self.coupling(s1, s2) 
                     HH[a,b] = self.coupling_vec(s1, s2)
@@ -2551,8 +2525,6 @@
 
 ####### End new
 
-=======
->>>>>>> d472d5c5
 
         # Storing Hamiltonian and dipole moment matrices
         self.HH = HH
@@ -2600,8 +2572,7 @@
         self.D2_max = numpy.max(dd2)
 
         # Number of states in individual bands
-<<<<<<< HEAD
-        self.Nb = numpy.zeros(self.mult+1, dtype=numpy.int)
+        self.Nb = numpy.zeros(self.mult+1, dtype=int)
 
 #        for ii in range(self.mult+1):
 #            self.Nb[ii] = self.number_of_states_in_band(band=ii,
@@ -2613,31 +2584,18 @@
             self.Nb[band] += 1
 
         # Number of electronic states in individual bands
-        self.Nbe = numpy.zeros(self.mult+1, dtype=numpy.int)
+        self.Nbe = numpy.zeros(self.mult+1, dtype=int)
 #        for ii in range(self.mult+1):
 #            self.Nbe[ii] = self.number_of_electronic_states_in_band(band=ii)
         for ii in range(self.Nel):
             band = self.which_band[ii]
             self.Nbe[band] += 1
-=======
-        self.Nb = numpy.zeros(self.mult+1, dtype=int)
-        for ii in range(self.mult+1):
-            self.Nb[ii] = self.number_of_states_in_band(band=ii,
-            vibgen_approx=vibgen_approx, Nvib=Nvib,
-            vibenergy_cutoff=vibenergy_cutoff)
-
-        # Number of electronic states in individual bands
-        self.Nbe = numpy.zeros(self.mult+1, dtype=int)
-        for ii in range(self.mult+1):
-            self.Nbe[ii] = self.number_of_electronic_states_in_band(band=ii)
->>>>>>> d472d5c5
 
         # prepare RWA indices and set info for Rotating Wave Approximation
         rwa_indices = numpy.zeros(self.mult+1, int)
         for ii in range(self.mult):
             rwa_indices[ii+1] = rwa_indices[ii]+self.Nb[ii]
         self.HamOp.set_rwa(rwa_indices)
-<<<<<<< HEAD
         
         engtmp = numpy.diag(self.HH)
         self.vibenergy = engtmp.copy() # to keep site basis info also after diag.
@@ -2647,10 +2605,6 @@
         for ii in range(self.Ntot):
             self.vibsigs_engsort[ii] = self.vibsigs[indxsorted[ii]]
        
-        
-=======
-
->>>>>>> d472d5c5
         #######################################################################
         #
         # System-bath interaction
@@ -3370,484 +3324,9 @@
                 omeg = mn.get_energy(i+1) - mn.get_energy(0)
                 esum += omeg
                 count += 1
-
-<<<<<<< HEAD
         return esum/count
         
     
-    def get_RelaxationTensor(self, timeaxis,
-                       relaxation_theory=None,
-                       as_convolution_kernel=False,
-                       time_dependent=False,
-                       secular_relaxation=False,
-                       relaxation_cutoff_time=None,
-                       coupling_cutoff=None,
-                       recalculate=True,
-                       as_operators=False,
-                       adiabatic=None):
-        """Returns a relaxation tensor corresponding to the aggregate
-
-
-        Parameters
-        ----------
-
-        timeaxis : TimeAxis
-            Time axis of the relaxation tensor calculation. It has to be
-            compatible with the time axis of the correlation functions
-
-        relaxation_theory: str
-            One of the available relaxation theories
-
-        time_dependent : boolean
-            Should the relaxation tensor time dependent?
-
-        secular_relaxation :
-            Should the tensor be secular?
-
-
-        Returns
-        -------
-
-        RR : RelaxationTensor
-            Relaxation tensor of the aggregate
-
-        ham : Hamiltonian
-            Hamiltonian corresponding to the aggregate, renormalized by
-            the system-bath interaction
-
-
-        """
-
-        from ..qm import RedfieldRelaxationTensor
-        from ..qm import TDRedfieldRelaxationTensor
-        from ..qm import ModRedfieldRelaxationTensor
-        from ..qm import TDModRedfieldRelaxationTensor
-        from ..qm import FoersterRelaxationTensor
-        from ..qm import TDFoersterRelaxationTensor
-        from ..qm import NEFoersterRelaxationTensor
-        from ..qm import RedfieldFoersterRelaxationTensor
-        from ..qm import TDRedfieldFoersterRelaxationTensor
-        from ..qm import LindbladForm
-
-        from ..core.managers import eigenbasis_of
-
-        if self._built:
-            ham = deepcopy(self.get_Hamiltonian())
-            sbi = self.get_SystemBathInteraction()
-        else:
-            raise Exception()
-
-        #
-        # Dictionary of available theories
-        #
-        theories = dict()
-        theories[""] = [""]
-        theories["standard_Redfield"] = ["standard_Redfield","stR","Redfield",
-                                         "CLME2","QME"]
-        theories["standard_Foerster"] = ["standard_Foerster","stF","Foerster"]
-        theories["combined_RedfieldFoerster"] = ["combined_RedfieldFoerster",
-                                                 "cRF","Redfield-Foerster"]
-        theories["noneq_Foerster"] = ["noneq_Foerster", "neF"]
-        
-        #
-        # Future
-        #
-        theories["modified_Redfield"] = ["modifield_Redfield", "mR"]
-        theories["noneq_modified_Redfield"] = ["noneq_modified_Redfield",
-                                               "nemR"]
-        theories["generalized_Foerster"] = ["generalized_Foerster", "gF",
-                                            "multichromophoric_Foerster"]
-        theories["combined_WeakStrong"] = ["combined_WeakStrong", "cWS"]
-        theories["Lindblad_form"] = ["Lindblad_form", "Lf"]
-        theories["electronic_Lindblad"] = ["electronic_Lindblad", "eLf"]
-
-        #if ((not recalculate) and
-        #    (relaxation_theory in theories[self._relaxation_theory])):
-        #    return self.RelaxationTensor, self.RelaxationHamiltonian
-
-
-        if relaxation_theory in theories["standard_Redfield"]:
-            
-            # When adiabatic hamiltonian is used
-            val,SS = self._get_exciton_prop(adiabatic=adiabatic) # adiabatic="NoBath"
-            SS1 = numpy.linalg.inv(SS)
-            HH_new = numpy.dot(SS,numpy.dot(numpy.diag(val),SS1)) 
-            
-            ham=Hamiltonian(data=HH_new)
-
-            if time_dependent:
-
-                # Time dependent standard Refield
-
-                ham.protect_basis()
-                with eigenbasis_of(ham):
-                    relaxT = TDRedfieldRelaxationTensor(ham, sbi,
-                                        cutoff_time=relaxation_cutoff_time,
-                                        as_operators=as_operators)
-                    if secular_relaxation:
-                        relaxT.secularize()
-                ham.unprotect_basis()
-
-            else:
-
-                # Time independent standard Refield
-
-
-                ham.protect_basis()
-
-                with eigenbasis_of(ham):
-                    relaxT = RedfieldRelaxationTensor(ham, sbi,
-                                                    as_operators=as_operators)
-
-                    if secular_relaxation:
-                        relaxT.secularize()
-
-                ham.unprotect_basis()
-
-
-            self.RelaxationTensor = relaxT
-            self.RelaxationHamiltonian = ham
-            self._has_relaxation_tensor = True
-            self._relaxation_theory = "standard_Redfield"
-
-            return relaxT, ham
-
-        elif relaxation_theory in theories["modified_Redfield"]:
-
-            if time_dependent:
-
-                # Time dependent standard Refield
-
-                ham.protect_basis()
-                with eigenbasis_of(ham):
-                    relaxT = TDModRedfieldRelaxationTensor(ham, sbi,
-                                        cutoff_time=relaxation_cutoff_time,
-                                        as_operators=as_operators)
-                    if secular_relaxation:
-                        relaxT.secularize()
-                ham.unprotect_basis()
-
-            else:
-
-                # Time independent standard Refield
-
-
-                ham.protect_basis()
-
-                with eigenbasis_of(ham):
-                    relaxT = ModRedfieldRelaxationTensor(ham, sbi,
-                                                    as_operators=as_operators)
-
-                    if secular_relaxation:
-                        relaxT.secularize()
-
-                ham.unprotect_basis()
-
-
-            self.RelaxationTensor = relaxT
-            self.RelaxationHamiltonian = ham
-            self._has_relaxation_tensor = True
-            self._relaxation_theory = "modified_Redfield"
-
-            return relaxT, ham
-
-
-        elif relaxation_theory in theories["standard_Foerster"]:
-
-            if time_dependent:
-
-                # Time dependent standard Foerster
-                relaxT = TDFoersterRelaxationTensor(ham, sbi)
-                dat = numpy.zeros((ham.dim,ham.dim),dtype=numpy.float64)
-                for i in range(ham.dim):
-                    dat[i,i] = ham._data[i,i]
-                ham_0 = Hamiltonian(data=dat)
-
-            else:
-
-                # Time independent standard Foerster
-
-                #
-                # This is done strictly in site basis
-                #
-
-                relaxT = FoersterRelaxationTensor(ham, sbi)
-                dat = numpy.zeros((ham.dim,ham.dim),dtype=numpy.float64)
-                for i in range(ham.dim):
-                    dat[i,i] = ham._data[i,i]
-                ham_0 = Hamiltonian(data=dat)
-
-            # The Hamiltonian for propagation is the one without
-            # resonance coupling
-            self.RelaxationTensor = relaxT
-            self.RelaxationHamiltonian = ham_0
-            self._has_relaxation_tensor = True
-            self._relaxation_theory = "standard_Foerster"
-
-            return relaxT, ham_0
-
-        elif relaxation_theory in theories["noneq_Foerster"]:
-
-            if time_dependent:
-
-                # Time dependent standard Foerster
-                relaxT = NEFoersterRelaxationTensor(ham, sbi, 
-                                            as_kernel=as_convolution_kernel)
-                dat = numpy.zeros((ham.dim,ham.dim),dtype=numpy.float64)
-                
-                #for i in range(ham.dim):
-                #    dat[i,i] = ham._data[i,i]
-                
-                ham_0 = Hamiltonian(data=dat)
-                
-                # this type of theory has an inhomogeneous term
-                self.has_Iterm = True
-
-            else:
-
-                # Fixme Check that it makes sense to have here the time-independent theory !!!
-                # Time independent standard Foerster
-
-                #
-                # This is done strictly in site basis
-                #
-
-                relaxT = FoersterRelaxationTensor(ham, sbi)
-                dat = numpy.zeros((ham.dim,ham.dim),dtype=numpy.float64)
-                for i in range(ham.dim):
-                    dat[i,i] = ham._data[i,i]
-                ham_0 = Hamiltonian(data=dat)
-
-            # The Hamiltonian for propagation is the one without
-            # resonance coupling
-            self.RelaxationTensor = relaxT
-            self.RelaxationHamiltonian = ham_0
-            self._has_relaxation_tensor = True
-            self._relaxation_theory = "noneq_Foerster"
-
-            return relaxT, ham_0
-
-        elif relaxation_theory in theories["combined_RedfieldFoerster"]:
-
-            ham.subtract_cutoff_coupling(coupling_cutoff)
-
-            # When adiabatic hamiltonian is used
-            val,SS = self._get_exciton_prop(adiabatic=adiabatic,HH_in=ham._data) # adiabatic="NoBath"
-            SS1 = numpy.linalg.inv(SS)
-            HH_new = numpy.dot(SS,numpy.dot(numpy.diag(val),SS1)) 
-            
-            ham._data[:,:] = HH_new.copy()
-            
-            #ham2 = Hamiltonian(data=HH_new)
-            #ham2.JR = ham.JR.copy()
-
-            if time_dependent:
-
-                # Time dependent combined tensor
-                
-                ham.protect_basis()
-                with eigenbasis_of(ham):
-                    relaxT = \
-                             TDRedfieldFoersterRelaxationTensor(ham, sbi,
-                                            coupling_cutoff=coupling_cutoff,
-                                            cutoff_time=relaxation_cutoff_time)
-                    if secular_relaxation:
-                        relaxT.secularize()
-                ham.unprotect_basis()
-
-            else:
-
-                # Time independent combined tensor
-                ham.protect_basis()
-                with eigenbasis_of(ham):
-                    relaxT = \
-                             RedfieldFoersterRelaxationTensor(ham, sbi,
-                                            coupling_cutoff=coupling_cutoff,
-                                            cutoff_time=relaxation_cutoff_time)
-                    if secular_relaxation:
-                        relaxT.secularize()
-
-                    #print("Last line of the context", Manager().get_current_basis())
-                #print("Left context", Manager().get_current_basis())
-                ham.unprotect_basis()
-                
-            #ham.recover_cutoff_coupling()
-
-            #
-            # create a corresponding propagator
-            #
-            #ham1 = Hamiltonian(data=ham.data.copy())
-            #ham1.subtract_cutoff_coupling(coupling_cutoff)
-            #ham1.remove_cutoff_coupling(coupling_cutoff)
-
-            self.RelaxationTensor = relaxT
-            self.RelaxationHamiltonian = ham
-            self._has_relaxation_tensor = True
-            self._relaxation_theory = "combined_RedfieldFoerster"
-
-            return relaxT, ham
-
-        elif relaxation_theory in theories["combined_WeakStrong"]:
-
-            pass
-
-        elif relaxation_theory in theories["Lindblad_form"]:
-
-            if time_dependent:
-
-                # Time dependent standard Refield
-                raise Exception("Time dependent Lindblad not implemented yet")
-
-            else:
-
-                # Linblad form
-
-                #ham.protect_basis()
-                #with eigenbasis_of(ham):
-                relaxT = LindbladForm(ham, sbi)
-                if secular_relaxation:
-                    relaxT.convert_2_tensor()
-                    relaxT.secularize()
-                #ham.unprotect_basis()
-
-            self.RelaxationTensor = relaxT
-            self.RelaxationHamiltonian = ham
-            self._has_relaxation_tensor = True
-            self._relaxation_theory = "Lindblad_form"
-
-            return relaxT, ham
-
-        elif relaxation_theory in theories["electronic_Lindblad"]:
-
-            if time_dependent:
-
-                # Time dependent standard Refield
-                raise Exception("Time dependent Lindblad not implemented yet")
-
-            else:
-
-                # For purely electronic system, calculate normal Lindblad form
-                if self.Ntot == self.Nel:
-                    relaxT, ham = self.get_RelaxationTensor(timeaxis,
-                                relaxation_theory="Lindblad_form",
-                                time_dependent=time_dependent,
-                                secular_relaxation=secular_relaxation,
-                                relaxation_cutoff_time=relaxation_cutoff_time,
-                                coupling_cutoff=coupling_cutoff,
-                                recalculate=recalculate)
-                # if vibrational states are present, we create a new SBI
-                else:
-                    # we assume that we have only electronic sbi
-                    # FIXME: make sure that Molecule also has Nel
-                    if sbi.system.Nel == sbi.KK.shape[1]:
-                        # upgrade sbi to vibrational levels
-
-                        eKK = sbi.KK
-                        vKK = numpy.zeros((sbi.KK.shape[0], ham.dim, ham.dim),
-                                          dtype=numpy.float64)
-
-                        # use eKK to calculate vKK
-
-                        sbi.KK = vKK
-                    else:
-                        raise Exception("SystemBathInteraction object has to"+
-                                        " purely electronic")
-
-                    relaxT = LindbladForm(ham, sbi)
-
-                if secular_relaxation:
-                    relaxT.convert_2_tensor()
-                    relaxT.secularize()
-
-            self.RelaxationTensor = relaxT
-            self.RelaxationHamiltonian = ham
-            self._has_relaxation_tensor = True
-            self._relaxation_theory = "Lindblad_form"
-
-            return relaxT, ham
-
-
-        else:
-
-            raise Exception("Theory not implemented")
-
-
-    def get_ReducedDensityMatrixPropagator(self, timeaxis,
-                       relaxation_theory=None,
-                       time_nonlocal=False,
-                       time_dependent=False,
-                       secular_relaxation=False,
-                       relaxation_cutoff_time=None,
-                       coupling_cutoff=None,
-                       as_operators=False,
-                       recalculate=True):
-        """Returns propagator of the density matrix
-
-
-
-        """
-
-
-        from ..qm import ReducedDensityMatrixPropagator
-        from ..core.managers import eigenbasis_of
-
-
-        relaxT, ham = self.get_RelaxationTensor(timeaxis,
-                       relaxation_theory=relaxation_theory,
-                       as_convolution_kernel=time_nonlocal,
-                       time_dependent=time_dependent,
-                       secular_relaxation=secular_relaxation,
-                       relaxation_cutoff_time=relaxation_cutoff_time,
-                       coupling_cutoff=coupling_cutoff,
-                       recalculate=recalculate,
-                       as_operators=as_operators)
-
-        if time_nonlocal:
-            # here we create time non-local propagator
-            prop = None
-            stop()
-        else:
-            # FIXME: is the eigenbases needed???
-            with eigenbasis_of(ham):
-                prop = ReducedDensityMatrixPropagator(timeaxis, ham, relaxT)
-
-        return prop
-
-
-    #FIXME: There must be a general theory here
-    def get_RedfieldRateMatrix(self,corr_mat=None):
-        
-        from ..qm import RedfieldRateMatrix
-        from ..core.managers import eigenbasis_of
-
-        if self._built:
-            ham = self.get_Hamiltonian()
-            sbi = self.get_SystemBathInteraction()
-        else:
-            raise Exception()
-
-        ham.protect_basis()
-        with eigenbasis_of(ham):
-            RR = RedfieldRateMatrix(ham, sbi,corr_mat=corr_mat)
-        ham.unprotect_basis()
-
-        return RR
-    
-    
-    def get_FoersterRateMatrix(self):
-        
-        from ..qm import FoersterRateMatrix
-        
-        if self._built:        
-            ham = self.get_Hamiltonian()
-            sbi = self.get_SystemBathInteraction()
-        else:
-            raise Exception()
-
-        return FoersterRateMatrix(ham, sbi)
-=======
->>>>>>> d472d5c5
-
     def _bath_reorg(self,cfm,indx):
         coft = cfm.cfuncs[cfm.get_index_by_where((indx,indx))]
         reorg_bath = 0.0
@@ -4238,18 +3717,13 @@
                 W_aux = numpy.diag(numpy.sqrt(Wd_a))
                 #W_aux = numpy.diag(numpy.sqrt(Wd_b))
                 self.Wd[N1b:N2b,N1b:N2b] = W_aux[N1b:N2b,N1b:N2b]
-<<<<<<< HEAD
-                
-            Wd_a = numpy.zeros(N1b, dtype=qr.REAL)
-            Dr_a = numpy.zeros(N1b, dtype=qr.REAL)
-=======
-    
+            
             #
             # Transform line shapes for 0->1 transitions
             #
             Wd_a = numpy.zeros(N1b, dtype=REAL)
             Dr_a = numpy.zeros(N1b, dtype=REAL)
->>>>>>> d472d5c5
+    
             for ii in range(N1b):
                 for nn in range(N1b):
                     Wd_a[ii] += (self.Wd[nn,nn]**2)*abs(SS[ii,nn])**4
