# -*- coding: utf-8 -*-
"""
    Provides typical Bath correlation function types.

    Most important types of bath or energy gap correlation functions are
    provided. Where possible, the correlation function is calculated
    from the parameters from analytical formulae. Where such formulae are
    not available, correlation function is calculated by transformation
    of the spectral density.

    Types of correlation function provided
    --------------------------------------
    OverdampedBrownian-HighTemperature :
        OverdampedBrownian oscillator in high temperature limit

    OverdampedBrownian :
        General overdampedBrownian oscillator

    Examples
    --------

    >>> from quantarhei import TimeAxis
    >>> params = dict(ftype="OverdampedBrownian", cortime=100, reorg=20, T=300)
    >>> time = TimeAxis(0.0,1000,1.0)
    >>> with energy_units("1/cm"):
    ...     cf = CorrelationFunction(time,params)

    >>> with energy_units("1/cm"):
    ...     print(cf.get_reorganization_energy())
    20.0

    Reorganization energy of a correlation function can be calculated from the
    shape of the spectral density by integrating over it. The accuracy
    of such estimation depends on numerics, hence the relative tolerance of
    only 1.0e-4 below

    >>> lamb_definition = cf.get_reorganization_energy()
    >>> lamb_measured = cf.measure_reorganization_energy()
    >>> print(numpy.allclose(lamb_definition, lamb_measured, rtol=1.0e-4))
    True

    Details of Classes Provided
    ---------------------------
    
"""

import numpy
import scipy.interpolate as interp
from copy import deepcopy

from ...core.dfunction import DFunction
from ...core.units import kB_intK
from ...core.managers import UnitsManaged
from ...core.managers import energy_units
from ...core.time import TimeAxis
from ...core.frequency import FrequencyAxis
from ...core.wrappers import enforce_energy_units_context


class CorrelationFunction(DFunction, UnitsManaged):
    """Provides typical Bath correlation function types.


    Parameters
    ----------

    axis : TimeAxis
        TimeAxis object specifying the time interval on which the
        correlation function is defined.

    params : dictionary
        A dictionary of the correlation function parameters

    values : optional
        Correlation function can be set by specifying values at all times


    """

    allowed_types = ("OverdampedBrownian-HighTemperature",
                     "OverdampedBrownian",
                     "OverdampedBrownian_from_Specdens",
                     "UnderdampedBrownian",
                     "Underdamped",
                     "B777",
                     "CP29",
                     "Value-defined"
                     )

    analytical_types = ("OverdampedBrownian-HighTemperature",
                        "OverdampedBrownian")
    
    energy_params = ("reorg", "omega", "freq", "fcp", "g_FWHM", "l_FWHM",\
                     "freq1", "freq2", "gamma")

    @enforce_energy_units_context
    def __init__(self, axis=None, params=None , values=None):
        super().__init__()
        
        if (axis is not None) and (params is not None):
            
            # FIXME: values might also need handling according to specified 
            # energy units
            #self.energy_units = self.manager.get_current_units("energy")
    
            # handle axis (it can be TimeAxis or FrequencyAxis)
            if not isinstance(axis, TimeAxis):
                taxis = axis.get_TimeAxis()
                self.axis = taxis
            else:
                self.axis = axis
    
            # handle params
            self.params = []  # this will always be a list of components
            p2calc = []
            try:
                # if this passes, we assume params is a dictionary
                params.keys()
                self._is_composed = False
                p2calc.append(params)
                
            except:
                # othewise we assume it is a list of dictionaries 
                self._is_composed = True
                for p in params:
                    p2calc.append(p)
                
                
            self.lamb = 0.0
            self.temperature = -1.0
            self.cutoff_time = 0.0

            for params in p2calc:
                
                try:
                    ftype = params["ftype"]
                    
                    if ftype not in CorrelationFunction.allowed_types:
                        raise Exception("Unknown CorrelationFunction type")
        
                    # we mutate the parameters into internal units
                    prms = {}
                    for key in params.keys():
                        if key in self.energy_params:
                            prms[key] = self.convert_energy_2_internal_u(params[key])
                        else:
                            prms[key] = params[key]
                            
                except:
                    raise Exception("Dictionary of parameters does not contain "
                                    +" `ftype` key")
                    
                self.params.append(prms)                    
    
    
            if values is None:
                #
                # loop over parameter sets
                #
                for prms in self.params:
                    
#                    try:
#                        ftype = params["ftype"]
#                        
#                        if ftype not in CorrelationFunction.allowed_types:
#                            raise Exception("Unknown CorrelationFunction type")
#            
#                        # we mutate the parameters into internal units
#                        prms = {}
#                        for key in params.keys():
#                            if key in self.energy_params:
#                                prms[key] = self.convert_energy_2_internal_u(params[key])
#                            else:
#                                prms[key] = params[key]
#                                
#                    except:
#                        raise Exception("Dictionary of parameters does not contain "
#                                        +" `ftype` key")                    
        
                    ftype = prms["ftype"]
        
                    if ftype == "OverdampedBrownian-HighTemperature":
            
                        self._make_overdamped_brownian_ht(prms) #, values=values)
            
                    elif ftype == "OverdampedBrownian":
            
                        self._make_overdamped_brownian(prms) #, values=values)
                        
                    elif ftype == "UnderdampedBrownian":
                        
                        self._make_underdamped_brownian(prms) #, values=values)
                        
                    elif ftype == "Underdamped":
                        
                        self._make_underdamped(params, values=values)
                        
                    elif ftype == "B777":
                        
                        self._make_B777(params, values=values)
                        
                    elif ftype == "CP29":
                        
                        self._make_CP29_spectral_density(params, values=values)
            
                    elif ftype == "Value-defined":
            
                        self._make_value_defined(prms, values)
            
                    else:
                        raise Exception("Unknown correlation function type or"+
                                        "type domain combination.")
                        
                    #self.params.append(prms)
                    
            else:
                
                self._add_me(self.axis, values) 
                # update reorganization energy
                self.lamb = 0.0
                self.temperature = self.params[0]["T"]
                for prms in self.params:
                    self.lamb += prms["reorg"]
                    if self.temperature != prms["T"]:
                        raise Exception("Inconsistent temperature! "
                                        +"Temperatures of all "
                                        +"components have to be the same")
                    
                #FIXME: set cut-off time and temperature
                #self._set_temperature_and_cutoff_time(self.params[0])
                    
                

    def _matsubara(self, kBT, ctime, nof):
        """Matsubara frequency part of the Brownian correlation function
        
        """
        msf = 0.0
        nut = 2.0*numpy.pi*kBT
        time = self.axis.data
        for i in range(0, nof):
            n = i+1
            msf += nut*n*numpy.exp(-nut*n*time)/((nut*n)**2-(1.0/ctime)**2)
        return msf

    def _set_temperature_and_cutoff_time(self, temperature, ctime):
        """Sets the temperature and cutoff time of for the component
        
        """
        
        # Temperatures of all components have to be the same
        # is this the first time that temperature is assigned?
        if self.temperature == -1.0: 
            self.temperature = temperature
        elif self.temperature != temperature:
            raise Exception("Inconsistent temperature! Temperatures of all "
                            +"components have to be the same")
            
        # longest cortime has to be preserved
        new_cutoff_time = 5.0*ctime
        if new_cutoff_time > self.cutoff_time: 
            self.cutoff_time = new_cutoff_time
            
            
    def _make_overdamped_brownian(self, params): #, values=None):
        """Creates the overdamped Brownian oscillator component
        of the correlation function
        
        """
        
        temperature = params["T"]
        ctime = params["cortime"]
        lamb = params["reorg"]

        if "matsubara" in params.keys():
            nmatsu = params["matsubara"]
        else:
            nmatsu = 10

        kBT = kB_intK*temperature
        time = self.axis.data

        #if values is not None:
        #    cfce = values
            
        #else:
        if True:
            
            cfce = (lamb/ctime)*(1.0/numpy.tan(1.0/(2.0*kBT*ctime)))\
                *numpy.exp(-time/ctime) \
                - 1.0j*(lamb/ctime)*numpy.exp(-time/ctime)

            cfce += (4.0*lamb*kBT/ctime) \
                *self._matsubara(kBT, ctime, nmatsu)
        
        # this is a call to the function inherited from DFunction class 
        self._add_me(self.axis, cfce)
        
        # update reorganization energy
        self.lamb += lamb
        # check temperature and update cutoff time
        self._set_temperature_and_cutoff_time(temperature, 5.0*ctime)      



    def _make_overdamped_brownian_ht(self, params): # , values=None):
        """Creates the high temperature overdamped Brownian oscillator 
        component of the correlation function
        
        """
        temperature = params["T"]
        ctime = params["cortime"]
        lamb = params["reorg"]
        
        kBT = kB_intK*temperature
        time = self.axis.data

        #if values is not None:
        #    cfce = values
        #    
        #else:
        if True:
            cfce = (2.0*lamb*kBT)*numpy.exp(-time/ctime) \
                                 - 1.0j*(lamb/ctime)*numpy.exp(-time/ctime)

        # this is a call to the function inherited from DFunction class 
        self._add_me(self.axis, cfce)

        # update reorganization energy
        self.lamb += lamb
        
        # check temperature and update cutoff time
        self._set_temperature_and_cutoff_time(temperature, 5.0*ctime)  
        

    def _make_underdamped_brownian(self, params): #, values=None):
        """Creates underdamped Brownian oscillator component of the correlation
        function
        
        
        """
        from .spectraldensities import SpectralDensity
        
        temperature = params["T"]
        ctime = params["gamma"]
        #omega = params["freq"]
        lamb = params["reorg"]
        
        #kBT = kB_intK*temperature
        time = self.axis #.data

        #if values is not None:
        #    cfce = values
        #    
        #else:
        if True:
            with energy_units("int"):
                # Make it via SpectralDensity
                fa = SpectralDensity(time, params)
            
                cf = fa.get_CorrelationFunction(temperature=temperature)
            
                cfce = cf.data
                   #2.0*lamb*kBT*(numpy.exp(-time/ctime)
                   #              - 1.0j*(lamb/ctime)*numpy.exp(-time/ctime))

        # this is a call to the function inherited from DFunction class 
        self._add_me(self.axis, cfce)

        # update reorganization energy
        self.lamb += lamb
        
        # check temperature and update cutoff time
        self._set_temperature_and_cutoff_time(temperature, 5.0/ctime)  
        
        
    def _make_underdamped(self, params, values=None):
        from .spectraldensities import SpectralDensity
        
        temperature = params["T"]
        ctime = params["gamma"]
        
        # use the units in which params was defined
        lamb = params["reorg"]
        time = self.axis #.data

        if values is not None:
            cfce = values
        else:
            # Make it via SpectralDensity
            fa = SpectralDensity(time, params)
            
            cf = fa.get_CorrelationFunction(temperature=temperature)
            
            cfce = cf.data

         # this is a call to the function inherited from DFunction class 
        self._add_me(self.axis, cfce)

        # update reorganization energy
        self.lamb += lamb
        
        # check temperature and update cutoff time
        self._set_temperature_and_cutoff_time(temperature, 5.0*ctime) 
        



    def _make_B777(self, params, values=None):
        from .spectraldensities import SpectralDensity
        
        temperature = params["T"]
        ctime = params["gamma"]
        
        # use the units in which params was defined
        lamb = self.manager.iu_energy(params["reorg"],
                                      units=self.energy_units)
        time = self.axis #.data

        if values is not None:
            cfce = values
        else:
            # Make it via SpectralDensity
            fa = SpectralDensity(time, params)
            
            cf = fa.get_CorrelationFunction(temperature=temperature)
            
            cfce = cf.data
            
        # this is a call to the function inherited from DFunction class 
        self._add_me(self.axis, cfce)

        # update reorganization energy
        self.lamb += lamb
        
        # check temperature and update cutoff time
        self._set_temperature_and_cutoff_time(temperature, 5.0*ctime)     

        
    def _make_CP29_spectral_density(self, params, values=None):
        from .spectraldensities import SpectralDensity
        
        temperature = params["T"]
        ctime = params["gamma"]
        #omega = params["freq"]
        
        # use the units in which params was defined
        lamb = self.manager.iu_energy(params["reorg"],
                                      units=self.energy_units)
        print('correlation function lamb in int units %f' %lamb)
        time = self.axis #.data

        if values is not None:
            cfce = values
        else:
            # Make it via SpectralDensity
            fa = SpectralDensity(time, params)
            

            cf = fa.get_CorrelationFunction(temperature=temperature)
            
            cfce = cf.data

        # this is a call to the function inherited from DFunction class 
        self._add_me(self.axis, cfce)

        # update reorganization energy
        self.lamb += lamb
        
        # check temperature and update cutoff time
        self._set_temperature_and_cutoff_time(temperature, 5.0*ctime)   
        
    def _make_value_defined(self, params, values):
        
        lamb = params["reorg"]
        temperature = params["T"]
        
        if "cutoff-time" in params.keys():
            ctime = params["cutoff-time"]
        else:
            ctime = self.axis.max

        if values is not None:
            if len(values) == self.axis.length:
                cfce = values
            else:
                raise Exception("Incompatible values")
        else:
            raise Exception("Valued-defined correlation function without values")
 
        # this is a call to the function inherited from DFunction class 
        self._add_me(self.axis, cfce)

        # update reorganization energy
        self.lamb += lamb
        
        # check temperature and update cutoff time
        self._set_temperature_and_cutoff_time(temperature, ctime)  
           
    #
    # Aritmetic operations
    #
    
    def __add__(self, other):
        """Addition of two correlation functions
        
        """
        t1 = self.axis
        t2 = other.axis
        if t1 == t2:
<<<<<<< HEAD
                      
            #f = CorrelationFunction(t1, params=self.params)
            #f.add_to_data(other)
            
            f = deepcopy(self)
            f.add_to_data2(other)
=======
             
            with energy_units("int"):
                f = CorrelationFunction(t1, params=self.params)
            #f = self.deepcopy()
            f.add_to_data(other)
>>>>>>> d472d5c5
            
        else:
            raise Exception("In addition, functions have to share"
                            +" the same TimeAxis object")
            
        return f
    
    def __iadd__(self, other):
        """Inplace addition of two correlation functions
        
        """  
        self.add_to_data2(other)
        return self
    
            
    def add_to_data(self, other):
        """Addition of data from a specified CorrelationFunction to this object
        
        """
        t1 = self.axis
        t2 = other.axis
        if t1 == t2:
            
            self.data += other.data
            self.lamb += other.lamb  # reorganization energy is additive
            if other.cutoff_time > self.cutoff_time: 
                self.cutoff_time = other.cutoff_time  
                
            if self.temperature != other.temperature:
                raise Exception("Cannot add two correlation functions on different temperatures")
    
            for p in other.params:
                self.params.append(p)
                
            self._is_composed = True
            self._is_empty = False
            

        else:
            raise Exception("In addition, functions have to share"
                            +" the same TimeAxis object")
 
    def add_to_data2(self, other):
        """Addition of data from a specified CorrelationFunction to this object
        
        """
        if self == other:
            #print(other.energy_units)
            #print(other.params)
            with energy_units("int"): #other.energy_units):
                ocor = CorrelationFunction(other.axis,other.params)
        else:
            ocor = other
            
        t1 = self.axis
        t2 = ocor.axis
        if t1 == t2:
            
            self.data += ocor.data
            self.lamb += ocor.lamb  # reorganization energy is additive
            if ocor.cutoff_time > self.cutoff_time: 
                self.cutoff_time = ocor.cutoff_time  
                
            if self.temperature != ocor.temperature:
                raise Exception("Cannot add two correlation functions on different temperatures")
    

            for p in ocor.params:
                self.params.append(p)
            
            self._is_composed = True
            self._is_empty = False
            

        else:
            raise Exception("In addition, functions have to share"
                            +" the same TimeAxis object")
            
       
    def reorganization_energy_consistent(self, rtol=1.0e-3):
        """Checks if the reorganization energy is consistent with the data
        
        Calculates reorganization energy from the data and checks if it
        is within specified tolerance from the expected value
        """
        
        lamb1 = self.measure_reorganization_energy()
        lamb2 = self.convert_energy_2_current_u(self.lamb)
        if (abs(lamb1 - lamb2)/(lamb1+lamb2)) < rtol:
            return True
        else:
            return False


    def is_analytical(self):
        """Returns `True` if analytical

        Returns `True` if the CorrelationFunction object is constructed
        by analytical formula. Returns `False` if the object was constructed
        by numerical transformation from spectral density.
        """

        return bool(self.params["ftype"] in self.analytical_types)


    def get_temperature(self):
        """Returns the temperature of the correlation function

        """
        return self.temperature


    def get_reorganization_energy(self):
        """Returns the reorganization energy of the correlation function

        """
        return self.convert_energy_2_current_u(self.lamb)

    def get_correlation_time(self):
        """Returns correlation time associated with the first component 
        of the bath correlation function
        """
        return self.params[0]["cortime"]

    def measure_reorganization_energy(self):
        """Calculates the reorganization energy of the correlation function

        Calculates the reorganization energy of the correlation function by
        integrating its imaginary part.

        """
        #with energy_units("int"):
        primitive = c2h(self.axis, self.data)
        lamb = -numpy.imag(primitive[self.axis.length-1])
        return self.convert_energy_2_current_u(lamb)


    def copy(self):
        """Creates a copy of the current correlation function

        """
        with energy_units("int"):
            cfce = CorrelationFunction(self.axis, self.params)
        return cfce


    def get_SpectralDensity(self, fa=None):
        """
        Returns a SpectralDensity corresponding to this CorrelationFunction.
        If a FrequencyAxis object is included, the SpectralDensity
        object will be returned with that FrequencyAxis instance as its 
        frequency axis.

        """

        from .spectraldensities import SpectralDensity

        # protect this from external units
        with energy_units("int"):
            frequencies = self.axis.get_FrequencyAxis()
            vals = self.get_OddFTCorrelationFunction().data
            
            if fa is not None:
                if numpy.all(numpy.isclose(fa.data, frequencies.data, 1e-5)):
<<<<<<< HEAD
                    #time = ta
                    pass
=======
                    frequencies = fa
>>>>>>> d472d5c5
                else:
                    raise Exception("The provided FrequencyAxis does not "
                                    + "have the same data as the Fourier "
                                    + "transformed axis")

            # FIXME: how to set the limit of SpectralDensity at w->0
            spectd = SpectralDensity(frequencies, self.params, values=vals)

        return spectd


    def get_FTCorrelationFunction(self):
        """Returns a Fourier transform of the correlation function

        Returns a Fourier transform of the correlation function in form
        of an instance of a special class ``FTCorrelationFunction``

        """
        with energy_units("int"):
            ftcf = FTCorrelationFunction(self.axis, self.params)
        return ftcf


    def get_OddFTCorrelationFunction(self):
        """Returns a odd part of the Fourier transform of correlation function

        Returns the odd part of a Fourier transform of the correlation
        function in form of an instance of a special class
        ``OddFTCorrelationFunction``

        """

        with energy_units("int"):
            oftcf = OddFTCorrelationFunction(self.axis, self.params)
        return oftcf


    def get_EvenFTCorrelationFunction(self):
        """Returns a even part of the Fourier transform of correlation function

        Returns the even part of a Fourier transform of the correlation
        function in form of an instance of a special class
        ``EvenFTCorrelationFunction``

        """
        with energy_units("int"):
            eftcf = EvenFTCorrelationFunction(self.axis, self.params)
        return eftcf


class LineshapeFunction(DFunction, UnitsManaged):
    """
    
    """
    
    @enforce_energy_units_context
    def __init__(self, axis=None, params=None, values=None, lfactor=1):
        """
        
        Currently we do not use 'values'

        Parameters
        ----------
        axis : TYPE, optional
            DESCRIPTION. The default is None.
        params : TYPE, optional
            DESCRIPTION. The default is None.
        values : TYPE, optional
            DESCRIPTION. The default is None.
        lfactor : TYPE, optional
            DESCRIPTION. The default is 1.

        Raises
        ------
        Exception
            DESCRIPTION.

        Returns
        -------
        None.

        """    
    
        self.lfactor = lfactor
        self.axis = axis
        self.params = params
        self.values = values
        
        if params is None:
            raise Exception("Argument 'params' must not be None")
            
        # FIXME: This DOES NOT WORK!!!, we need something else to distinguish 
        try:
            N = len(params)
        except:
            N = 1
        
        #print(N, params)
        
        N = 1
        
        if N == 1:
            tt = TimeAxis(axis.start, lfactor*axis.length, axis.step)
            cf = CorrelationFunction(axis=tt, params=params, values=values)
            gg = c2g(tt, cf.data)
        else:
            k = 0
            for prm in params:
                tt = TimeAxis(axis.start, lfactor*axis.length, axis.step)
                cf = CorrelationFunction(axis=tt, params=prm, values=values)
                if k == 0:
                    cf_out = cf
                else:
                    cf_out.__iadd__(cf)
                k += 1
            gg = c2g(tt, cf_out.data)
        
        
        super().__init__(tt, gg)
        
        



class FTCorrelationFunction(DFunction, UnitsManaged):
    """Fourier transform of the correlation function

    Numerically calculated Fourier transform of the correlation function

    Parameters
    ----------

    axis: TimeAxis
        Time interval from which the frequency interval is calculated

    params: dictionary
        Dictionary of the correlation function parameters

    """
    energy_params = ("reorg", "omega", "freq")
    
    def __init__(self, axis, params, values=None):
        super().__init__()

        if not isinstance(axis, FrequencyAxis):
            faxis = axis.get_FrequencyAxis()
            self.axis = faxis
        else:
            self.axis = axis
            
        # handle params
        self.params = []  # this will always be a list of components
        p2calc = []
        try:
            # if this passes, we assume params is a dictionary
            params.keys()
            self._is_composed = False
            p2calc.append(params)
            
        except:
            # othewise we assume it is a list of dictionaries 
            self._is_composed = True
            for p in params:
                p2calc.append(p)
                
        for params in p2calc:
            
            try:
                ftype = params["ftype"]
                
                if ftype not in CorrelationFunction.allowed_types:
                    raise Exception("Unknown CorrelationFunction type")
    
                # we mutate the parameters into internal units
                prms = {}
                for key in params.keys():
                    if key in self.energy_params:
                        prms[key] = self.convert_energy_2_internal_u(params[key])
                    else:
                        prms[key] = params[key]
                    
            except:
                raise Exception("Dictionary of parameters does not contain "
                                +" `ftype` key")
        self.params = prms

        if values is None:
            # data have to be protected from change of units
            with energy_units("int"):
                cfce = CorrelationFunction(axis, self.params)
                ftvals = cfce.get_Fourier_transform()
                self.data = ftvals.data
            #self.axis = ftvals.axis
        else:
            # This is not protected from change of units!!!!
            self.data = values
            #self.axis = cfce.axis.get_FrequencyAxis()




class OddFTCorrelationFunction(DFunction, UnitsManaged):
    """Odd part of the Fourier transform of the correlation function

    Numerically calculated odd part Fourier transform of the correlation
    function. Calculated as  Fourier transform of the imaginary part of the
    correlation function.

    Parameters
    ----------

    axis: TimeAxis
        Time interval from which the frequency interval is calculated

    params: dictionary
        Dictionary of the correlation function parameter


    Examples
    --------

    >>> ta = TimeAxis(0.0,1000,1.0)
    >>> params = dict(ftype="OverdampedBrownian",reorg=20,cortime=100,T=300)
    >>> with energy_units("1/cm"):
    ...    ocf = OddFTCorrelationFunction(ta,params)
    ...    print(numpy.allclose(ocf.at(-100), -ocf.at(100)))
    True

    """

    def __init__(self, axis, params, values=None):
        super().__init__()
        
        if not isinstance(axis, FrequencyAxis):
            faxis = axis.get_FrequencyAxis()
            self.axis = faxis
        else:
            self.axis = axis     

        # handle params
        self.params = []  # this will always be a list of components
        p2calc = []
        try:
            # if this passes, we assume params is a dictionary
            params.keys()
            self._is_composed = False
            p2calc.append(params)
            
        except:
            # othewise we assume it is a list of dictionaries 
            self._is_composed = True
            for p in params:
                p2calc.append(p)
        
        for params in p2calc:
        
            ftype = params["ftype"]
            if ftype not in CorrelationFunction.allowed_types:
                raise Exception("Unknown Correlation Function Type")
    
            self.params.append(params)
                
            # We create CorrelationFunction and FTT it
            if params["ftype"] == "Value-defined":
                if values is None:
                    raise Exception()
                else:
                    cfce = CorrelationFunction(axis, params, values=values)
            else:
                cfce = CorrelationFunction(axis, params)
    
            cfce.data = 1j*numpy.imag(cfce.data)
    
            # data have to be protected from change of units
            with energy_units("int"):
                ftvals = cfce.get_Fourier_transform()
                ndata = numpy.real(ftvals.data)

            self._add_me(self.axis,ndata)


class EvenFTCorrelationFunction(DFunction, UnitsManaged):
    """Even part of the Fourier transform of the correlation function

    Numerically calculated even part Fourier transform of the correlation
    function. Calculated as  Fourier transform of the real part of the
    correlation function.

    Parameters
    ----------

    axis: TimeAxis
        Time interval from which the frequency interval is calculated

    params: dictionary
        Dictionary of the correlation function parameter

    Examples
    --------

    >>> ta = TimeAxis(0.0,1000,1.0)
    >>> params = dict(ftype="OverdampedBrownian",reorg=20,cortime=100,T=300)
    >>> with energy_units("1/cm"):
    ...    ecf = EvenFTCorrelationFunction(ta,params)
    ...    print(numpy.allclose(ecf.at(-100), ecf.at(100)))
    True

    """

    def __init__(self, axis, params, values=None):
        super().__init__()

        if not isinstance(axis, FrequencyAxis):
            faxis = axis.get_FrequencyAxis()
            self.axis = faxis
        else:
            self.axis = axis 
            
        # handle params
        self.params = []  # this will always be a list of components
        p2calc = []
        try:
            # if this passes, we assume params is a dictionary
            params.keys()
            self._is_composed = False
            p2calc.append(params)
            
        except:
            # othewise we assume it is a list of dictionaries 
            self._is_composed = True
            for p in params:
                p2calc.append(p)
        
        for params in p2calc:
            
            ftype = params["ftype"]
            if ftype not in CorrelationFunction.allowed_types:
                raise Exception("Unknown Correlation Function Type: "+ftype)


            self.params.append(params)
            
            # We create CorrelationFunction and FTT it
            if params["ftype"] == "Value-defined":
                if values is None:
                    raise Exception()
                else:
                    cfce = CorrelationFunction(axis, params, values=values)
            else:
                cfce = CorrelationFunction(axis, params)
                
            cfce.data = numpy.real(cfce.data)
    
            # data have to be protected from change of units
            with energy_units("int"):
                ftvals = cfce.get_Fourier_transform()
                ndata = numpy.real(ftvals.data)

            self._add_me(self.axis,ndata)


#FIXME: these functions can go to DFunction
def c2g(timeaxis, coft):
    """ Converts correlation function to lineshape function

    Explicit numerical double integration of the correlation
    function to form a lineshape function.

    Parameters
    ----------

    timeaxis : cu.oqs.time.TimeAxis
        TimeAxis of the correlation function

    coft : complex numpy array
        Values of correlation function given at points specified
        in the TimeAxis object


    """

    time = timeaxis
    preal = numpy.real(coft)
    pimag = numpy.imag(coft)
    splr = interp.UnivariateSpline(time.data,
                                   preal, s=0).antiderivative()(time.data)
    splr = interp.UnivariateSpline(time.data,
                                   splr, s=0).antiderivative()(time.data)
    spli = interp.UnivariateSpline(time.data,
                                   pimag, s=0).antiderivative()(time.data)
    spli = interp.UnivariateSpline(time.data,
                                   spli, s=0).antiderivative()(time.data)
    goft = splr + 1j*spli
    return goft


def c2h(timeaxis, coft):
    """ Integrates correlation function in time with an open upper limit

    Explicit numerical integration of the correlation
    function to form a precursor to the lineshape function.

    Parameters
    ----------

    timeaxis : TimeAxis
        TimeAxis of the correlation function

    coft : complex numpy array
        Values of correlation function given at points specified
        in the TimeAxis object
    """

    time = timeaxis
    preal = numpy.real(coft)
    pimag = numpy.imag(coft)
    splr = interp.UnivariateSpline(time.data,
                                   preal, s=0).antiderivative()(time.data)
    spli = interp.UnivariateSpline(time.data,
                                   pimag, s=0).antiderivative()(time.data)
    hoft = splr + 1j*spli

    return hoft

def h2g(timeaxis, coft):
    """ Integrates and integrated correlation function

    Explicit numerical integration of the correlation
    function to form a precursor to the lineshape function.

    Parameters
    ----------

    timeaxis : TimeAxis
        TimeAxis of the correlation function

    coft : complex numpy array
        Values of correlation function given at points specified
        in the TimeAxis object
    """
    return c2h(timeaxis, coft)


def oscillator_scalled_CorrelationFunction(time, params, omega, target_time,
                                           Nmax=5, HR=0.01, silent=True):
    """ Scales reorganization energy of the system-bath interaction

    Returns a bath correlation function with reorganization energy scalled
    such that it achieves a required relaxation time between the first
    vibrationally excited and the ground state of an oscillator with a
    given frequency.

    Parameters
    ----------

    time: TimeAxis
        The time axis on which the correlation function is defined

    params: dictionary
        A dictionary of the correlation function parameters. Requires
        the "reorg" item.

    omega: float
        Frequency/energy of the oscillator

    target_time: float
        The requested relaxation time in fs

    Nmax: int
        The mumber of harmonic oscillator levels used for the calculation
        Default is 5.

    HR: float
        Huang-Rhys factor to be used in the calculation. Default is 0.1.

    silent: bool
        If silent is not True, some info about internal calculations
        is printed.
        
    
    Examples
    --------
   
    
    >>> omega = 200.0
    >>> target_time = 100.0

    Defining correltion function and time axis

    >>> time = TimeAxis(0.0, 1000, 1.0)
    >>> params = dict(ftype="OverdampedBrownian", T=300, cortime=30.0,
    ...          reorg=100.0, matsubara=30)
    
    >>> with energy_units("1/cm"):
    ...     cf = oscillator_scalled_CorrelationFunction(time, params, omega,
    ...                                            target_time, Nmax=7, HR=0.3)
    >>> print("%10.5f" % params["reorg"])
      32.97806
    

    """
    
    #from ..qm.corfunctions import CorrelationFunction
    from ...builders.molecules import Molecule
    from ...builders.modes import Mode
    from ...core.managers import eigenbasis_of

    Nmx = Nmax
    cf = CorrelationFunction(time, params)

    with energy_units("1/cm"):
        mol = Molecule([0.0, 10000.0])

    mol.set_electronic_rwa([0, 1])
    md = Mode(omega)

    mol.add_Mode(md)

    md.set_HR(1, HR)
    md.set_nmax(0,Nmx)
    md.set_nmax(1,Nmx)

    #mol.set_mode_environment(mode=0, elstate=0, corfunc=cf)
    #mol.set_mode_environment(mode=0, elstate=1, corfunc=cf)

    mol.set_mode_environment(mode=0, elstate="ALL", corfunc=cf)

    mol.set_transition_environment((0,1), cf)

    #HH = mol.get_Hamiltonian()
    #sbi = mol.get_SystemBathInteraction()

    time = cf.axis
    RR, ham = mol.get_RelaxationTensor(time, relaxation_theory="stR",
                                       as_operators=False)

    ref_time = 1.0/numpy.real(RR.data[0,0,1,1])
    #print("Ref. time:", ref_time)
    ratio = ref_time/target_time
    #print("Ratio:", ratio)

    orig_reorg = params["reorg"]
    reorg = ratio*orig_reorg
    params["reorg"] = reorg

    cfn = CorrelationFunction(time, params)

    if not silent:
        with eigenbasis_of(ham):
            print("Original time (S0):",
                  1.0/numpy.real(RR.data[0,0,1,1]))
            print("Original time (S1):",
                  1.0/numpy.real(RR.data[Nmx,Nmx,Nmx+1,Nmx+1]))

    return cfn
<|MERGE_RESOLUTION|>--- conflicted
+++ resolved
@@ -508,20 +508,17 @@
         t1 = self.axis
         t2 = other.axis
         if t1 == t2:
-<<<<<<< HEAD
                       
             #f = CorrelationFunction(t1, params=self.params)
             #f.add_to_data(other)
             
-            f = deepcopy(self)
+            f = deepcopy(self) # Works with value defined functions
             f.add_to_data2(other)
-=======
              
-            with energy_units("int"):
-                f = CorrelationFunction(t1, params=self.params)
-            #f = self.deepcopy()
-            f.add_to_data(other)
->>>>>>> d472d5c5
+#            with energy_units("int"):
+#                f = CorrelationFunction(t1, params=self.params)
+#            #f = self.deepcopy()
+#            f.add_to_data(other)
             
         else:
             raise Exception("In addition, functions have to share"
@@ -686,12 +683,9 @@
             
             if fa is not None:
                 if numpy.all(numpy.isclose(fa.data, frequencies.data, 1e-5)):
-<<<<<<< HEAD
                     #time = ta
-                    pass
-=======
+                    #pass
                     frequencies = fa
->>>>>>> d472d5c5
                 else:
                     raise Exception("The provided FrequencyAxis does not "
                                     + "have the same data as the Fourier "
