--- conflicted
+++ resolved
@@ -71,38 +71,15 @@
 
         if rwa_indices[0] != 0:
             raise Exception("First element in 'rwa_indices' has to be zero")
-<<<<<<< HEAD
-        self.rwa_indices = rwa_indices
+        self.rwa_indices = numpy.array(rwa_indices, dtype=int)
         
         Null_blocks = numpy.sum(self.dim == self.rwa_indices)
-=======
-        self.rwa_indices = numpy.array(rwa_indices, dtype=int)
->>>>>>> d472d5c5
 
         #self.Nblocks = len(self.rwa_indices)
         self.Nblocks = len(self.rwa_indices) - Null_blocks
         self.rwa_energies = numpy.zeros(self.data.shape[0], dtype=REAL)
         
         # average energies in every block
-<<<<<<< HEAD
-        en_block = numpy.zeros(self.Nblocks, dtype=REAL)
-        for block in range(self.Nblocks):
-            if block < self.Nblocks-1:
-                upper = self.rwa_indices[block+1]
-            else:
-                upper = self.data.shape[0]
-            k = 0
-            # calculate average energy in the block
-            for ii in range(self.rwa_indices[block],upper):
-                en_block[block] += self.data[ii,ii]
-                k += 1
-            if k==0:
-                continue
-            en_block[block] = en_block[block]/float(k)
-            # set rwa_energies within the block
-            for ii in range(self.rwa_indices[block],upper):
-                self.rwa_energies[ii] = en_block[block]            
-=======
         with energy_units("int"):
             en_block = numpy.zeros(self.Nblocks, dtype=REAL)
             for block in range(self.Nblocks):
@@ -115,11 +92,12 @@
                 for ii in range(self.rwa_indices[block],upper):
                     en_block[block] += self.data[ii,ii]
                     k += 1
+                if k==0:
+                    continue
                 en_block[block] = en_block[block]/float(k)
                 # set rwa_energies within the block
                 for ii in range(self.rwa_indices[block],upper):
                     self.rwa_energies[ii] = en_block[block]            
->>>>>>> d472d5c5
         
         # we have information on RWA
         self.has_rwa = True
