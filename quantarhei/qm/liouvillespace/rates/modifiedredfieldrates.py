--- conflicted
+++ resolved
@@ -10,11 +10,8 @@
 import time
 
 import numpy
-<<<<<<< HEAD
 from scipy import integrate
 import scipy
-=======
->>>>>>> d472d5c5
 
 from scipy.integrate import simpson as simps 
 
@@ -399,8 +396,7 @@
 
         return RR
 
-<<<<<<< HEAD
-        qr.stop()
+        #qr.stop()
                     
 def _c2g(timeaxis,coft):
     """ Converts correlation function to lineshape function
@@ -463,7 +459,6 @@
                         ri,s=0).antiderivative()(ta.data)
     ht = sr + 1j*si
     return ht
-=======
                  
 def ssModifiedRRM(Na, Nt, en, ln, SS, tt, ct, ht, gt, method="ModifiedRedfield"):
     """ Modifield Redfield rates
@@ -513,5 +508,4 @@
         RR[:,:] = 0.0
     
     return RR
-                    
->>>>>>> d472d5c5
+                    