--- conflicted
+++ resolved
@@ -127,33 +127,6 @@
                     Nop = sbi.KK.shape[0]
                     ops = []
                     for k in range(Nop):
-<<<<<<< HEAD
-                        newkk = numpy.zeros((agg.Ntot, agg.Ntot), 
-                                            dtype=numpy.float64)
-                        # populate the operator
-                        for i_el in range(agg.Nel):
-                            for i_vib in agg.vibindices[i_el]:
-                                
-                                vs_i = agg.vibsigs[i_vib]
-                                st_i = agg.get_VibronicState(vs_i[0], vs_i[1])
-                                
-                                for j_el in range(agg.Nel):
-                                    for j_vib in agg.vibindices[j_el]:
-                                
-                                        vs_j = agg.vibsigs[j_vib]
-                                        st_j = agg.get_VibronicState(vs_j[0],
-                                                                     vs_j[1])
-                                
-                                        # electronic transition operator
-                                        # dressed in Franck-Condon factors
-                                        newkk[i_vib, j_vib] = (
-                                        numpy.real(agg.fc_factor(st_i, st_j))*
-                                        sbi.KK[k, i_el, j_el])
-
-#                        print(k,newkk.shape)
-#                        print(newkk)
-=======
-                        
                         if False:
                             newkk = numpy.zeros((agg.Ntot, agg.Ntot), 
                                                 dtype=numpy.float64)
@@ -176,11 +149,14 @@
                                             newkk[i_vib, j_vib] = (
                                             numpy.real(agg.fc_factor(st_i, st_j))*
                                             sbi.KK[k, i_el, j_el])
+
                         else:
                             KK = sbi.KK[k,:,:]
                             newkk = agg.cast_to_vibronic(KK)
-                    
->>>>>>> 536d4f39
+
+#                        print(k,newkk.shape)
+#                        print(newkk)
+                        
                         ops.append(newkk)
                     
                     # with the operators constructed, we create Lindblad form
