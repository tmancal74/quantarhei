# -*- coding: utf-8 -*-
"""
    Quantarhei package (http://www.github.com/quantarhei)

    systembathinteraction module

"""
import numpy

from ...core.saveable import Saveable
from ...qm.corfunctions.cfmatrix import CorrelationFunctionMatrix
from ...qm.corfunctions.functionstorage import FunctionStorage
from ...qm.corfunctions.correlationfunctions import c2g
from ...core.dfunction import DFunction
from ... import REAL

class SystemBathInteraction(Saveable):
    """Describes interaction of an open quantum system with its environment
    
    Stores the system--bath interaction operator in form of a set of operators
    on the Hilbert space of the system and correlation functions of 
    the operator on the bath Hilbert space,
    
    OR
    
    It stores various relaxation and dephasing rates, to represent e.g. the 
    Linblad form.
    
    
    Parameters
    ----------
    
    sys_operators : list
        List of the system part of the system-bath interaction Hamiltonian
        components
    
    bath_correlation_matrix: CorrelationFunctionMatrix 
        Object of the CorrelationFunctionMatrix type holding all correlation
        functions needed for the description of system bath interaction
    
    rates : list/tuple
        List or tuple of rates. The total number of rates has to be 
        the same as the number of operators in the ``sys_operator`` list
        
    drates : array
        An array of dephasing rates. The dimension of the array must
        correspond to the dimension of the treated system.
        
    dtype : str
        Type of the dehasing defined in `drates`. The types are "Lorentzian"
        which is default, and correponds to a dephasing rate equation with
        the term -\gamma\rho_{ab} on the right hand side. The dephasing
        is exponential. The type "Gaussian" results in a Gaussian dephasing
        and corresponds to the term -\gamma t \rho_{ab} on the right hand 
        side of the rate equation.

    osites : list, array
        List or array of site indices on which the oscillators reside. The 
        indices can repeat, indicating several modes on a single site.
        
    orates : array
        Oscillator decay rates. This rates corresponds to the dephasing
        rate of the oscillations in a harmonic oscillator
        
    system : {Molecule, Aggregate}
        Molecule or Aggregate object in which the system--bath interaction 
        is specified


    """

    def __init__(self, sys_operators=None, bath_correlation_matrix=None,
                 rates=None, drates=None, dtype="Lorentzian", osites=None,
                 orates=None, system=None):

        # information about aggregate is needed when dealing with 
        # multiple excitons
        self.aggregate = None
        self.molecule = None
        self.system = None
        self.rates = None
        self.KK = None
        self.CC = None # correlation function matrix
        self.GG = None # lineshape function storage
        self.TimeAxis = None
        self.drates = None
        self.N = 0
        self.osites = None
        self.orates = None
        self.sbitype = "Linear_Coupling"
        
        self._has_gg_storage = False
        
        #
        # version with bath correlation functions
        #
        if ((sys_operators is not None) 
            and (bath_correlation_matrix is not None)):
            
            self.sbitype = "Linear_Coupling"
            
            # Find the length of the list of operators 
            if isinstance(sys_operators,list):
                self.N = len(sys_operators)
            else:
                raise Exception("sys_operators argument has to a list")
            
            # Second argument has to be a CorrelationFunctionMatrix 
            if not isinstance(bath_correlation_matrix, 
                              CorrelationFunctionMatrix):
                raise Exception("ba_correlation_function argument has to a"+
                                " CorrelationFunctionMatrix")
                
            # Check that sys_operators and bath_correlation matrix has 
            # a compatible number of components
            if bath_correlation_matrix.nob != self.N:
                raise Exception("Incompatile number of bath compoments: " +
                    ("Correlation function matrix - %i vs. operators %i" % 
                    (bath_correlation_matrix.nob,self.N)))
                
            self.TimeAxis = bath_correlation_matrix.timeAxis
            self.set_system(system)

            if self.N > 0:
                
                self._set_operators(sys_operators)
                self.CC = bath_correlation_matrix
             
<<<<<<< HEAD
        
            if rates is not None:
                if len(rates) != self.N:
                    raise Exception("Wrong number of rates specified")
                self.rates = rates
                
        # version with system-bath operators and rates
=======
        #      
        # version with system-bath operators and rates Lindblad form
        #
>>>>>>> d472d5c5
        elif ((sys_operators is not None) 
            and (rates is not None)):
            
            self.sbitype = "Lindblad_Form"
            
            # Find the length of the list of operators 
            if isinstance(sys_operators, list):
                self.N = len(sys_operators)
            else:
                raise Exception("First argument has to a list")

            self.set_system(system)
            
            if self.N > 0:
                
                self._set_operators(sys_operators)   
                self.CC = None #bath_correlation_matrix
                
                if len(rates) != self.N:
                    raise Exception("Wrong number of rates specified")
                self.rates = rates

        #
        # version with phenomenological pure dephasing
        #
        elif ((sys_operators is None) and (drates is not None)):
            
            self.sbitype = "Pure_Dephasing"
            
            if len(drates.shape) != 2:
                raise Exception("Pure dephasing rates must"
                                +" be defined by a matrix")
                
            if drates.shape[0] != drates.shape[1]:
                raise Exception("Pure dephasing rates must"
                                +" be defined by a square matrix")
                
            self.N = drates.shape[0]
            self.set_system(system)
            self.CC = None
            
        #
        # version with Lindblad form for vibrational modes
        #
        elif ((sys_operators is None) and (orates is not None)):
            
            self.sbitype = "Vibrational_Lindblad_Form"
            
            if len(orates) != len(osites):
                raise Exception("`orates` and `osites` arguments must"+
                                " have the same lengths")
                
            self.set_system(system)
            self.CC = None
            self.orates = orates
            self.osites = osites
            

    def set_system(self, system):
        """Sets the system attribute
        
        """
        from ...builders.aggregates import Aggregate
        from ...builders.molecules import Molecule  
        from ...builders.opensystem import OpenSystem
        
        if system is not None:
            if isinstance(system, Aggregate):
                self.aggregate = system
                self.molecule = None
                self.system = self.aggregate

            elif isinstance(system, Molecule):
                self.aggregate = None
                self.molecule = system
                self.system = self.molecule
                
            elif isinstance(system, OpenSystem):
                self.aggregate = None
                self.molecule = None
                self.system = system
                
            else:
                raise Exception("Unknown system type")
                

    def _set_operators(self, sys_operators):
        """Sets the system part of the interaction
        
        """
        # First of the operators 
        KK = sys_operators[0]
    
        # Get its dimension 
        dim = KK.data.shape[0]
            
        self.KK = numpy.zeros((self.N, dim, dim), dtype=REAL)
        self.KK[0,:,:] = numpy.real(KK.data)       
        
        # Save other operators and check their dimensions 
        for ii in range(1,self.N):
            
            KK = sys_operators[ii]
            
            if True: #isinstance(KK,Operator):
                if dim == KK.data.shape[0]:
                    self.KK[ii,:,:] = KK.data
                else:
                    raise Exception("Operators in the list are" 
                    + " not of the same dimension")
            else:
                raise Exception("sys_operators tuple (the first argument)"
                + " has to contain cu.oqs.hilbertspace.Operator")


    def get_time_axis(self):
        """Returns the time axis of the storred correlation functions
        
        """
        return self.TimeAxis
        
    
    def get_correlation_function(self, where):
        """Returns the bath correlation function object defined by a pair of sites (tuple)
         
        """

        return self.CC.get_correlation_function(where[0],where[1])


    def get_coft(self, n, m):
        """Returns bath correlation function corresponding to sites n and m

        
        """
        
        if self.sbitype != "Linear_Coupling":
            raise Exception("Correlation functions only defined for "+
                            "linear microscopic system-bath coupling")
        
        #print("Returning coft" )
        
        if self.system is None:
            #print("Returning coft without the system" )
            return self.CC.get_coft(n,m)
            
        else:
            
            #FIXME: Molecule needs this method
            bn = self.system.which_band[n]
            bm = self.system.which_band[m]
            
            # Ground state
            if ((bn == 0) and (bm == 0)):
                
                #
                # This returns zero correlation function, which is consistent
                #
                return self.CC._cofts[0,:]
                
<<<<<<< HEAD
            elif ((bn >= 1) and (bm >= 1)):
                #print(bn,bm,"::",n-1,m-1)
=======
            # First excited state band
            elif ((bn == 1) and (bm == 1)):
>>>>>>> d472d5c5
                
                #
                # First band starts with n=1, but the correlation functions
                # are stored by site index which starts with 0
                #
                return self.CC.get_coft(n-1,m-1)
                
            # other bands return zero correlation function now
            else:
                
                return self.CC._cofts[0,:]
                
                
                
    def get_coft_elsig(self, n_sig, m_sig):
        """Returns bath correlation based on electronic signatures 


        """ 
        if self.sbitype != "Linear_Coupling":
            raise Exception("Correlation functions only defined for "+
                            "linear microscopic system-bath coupling")
                 
        nb = numpy.sum(n_sig)
        mb = numpy.sum(m_sig)
        
        indices = []
        if mb == nb:
            ni = 0
            for na in n_sig:
                mi = 0
                for ma in m_sig:
                    if ((na == 1) and (ma == 1)):
                        indices.append([ni,mi]) 
                    mi += 1
                ni += 1
            
            ret = numpy.zeros((self.TimeAxis.length),dtype=numpy.complex128)
            for ind in indices:
                #print(nb,":",ind[0],ind[1])
                ret += self.get_coft(ind[0],ind[1]) 
                    
                
            return ret            
            
        else:
            return self.CC._cofts[0,:]


    def get_goft_storage(self, config=None):
        """Returns a lineshape function storage based on correlation functions
        
        The function calculates g(t) fuctions based on the correlation 
        functions specified in this object. This call fails if correlation
        functions are not specified.
        
        Parameters
        ----------
        
        config : dict
            Dictionary of the FunctionStorage configuration. If None submitted
            it wil produced g(t) for a standard 3rd order response calculation.
        
        """
        
        if self._has_gg_storage:
            return self.GG
        
        # number of functions
        Nf = self.CC.nof

        # number of sites
        Nb = self.CC.nob

        # we define storage for lineshape functions with prescribed config
        # FIXME: orinally I had Nb here, but that is wrong. Nf also does not work
        gg = FunctionStorage(Nf, 
                             timeaxis=[self.TimeAxis, self.TimeAxis],
                             config=config)
        
        # create functions to update storage
        fcions = {}
        for kk in range(Nb):
            ii = self.CC.get_index_by_where((kk,kk))
            if ii not in fcions:
                # correlation function in discrete representation
                cf = self.get_coft(kk+1, kk+1) 
                # integration into g(t)
                gf = c2g(self.TimeAxis.data, cf)
                # make it into spline function
                df = DFunction(self.TimeAxis, gf)
                gfunc = df.as_spline_function()
                # save for later
                fcions[ii] = gfunc
                
            # set a function for a give site
            gg.set_goft(kk, func=fcions[ii])    
            
        # make checks
        if Nf != gg.get_number_of_functions():
            raise Exception("Number of functions did not"
                            +" conserve in g(t) calculation")
        
        self.GG = gg
        self._has_gg_storage = True
        
        return gg


    def has_temperature(self):
        """Checkst if the Aggregate has a defined temperature
        
        """
        
        if (self.sbitype == "Lindblad_Form" or
            self.sbitype == "Vibrational_Lindblad_Form"):
            return False
        else:
            try:
                T = self.get_temperature()
                if T >= 0.0:
                    return True
            except:
                return False
                

    def get_temperature(self):
        """Returns temperature associated with the bath
        
        """
        return self.CC.get_temperature()
    
    
    def get_reorganization_energy(self, i, j=None):
        """Returns reorganization energy associated with a given site
        
        If one index `i` is specified, the function returns reorganization
        energy associated with i-th site. If two indices are specified,
        the function returns crosscorrelation function (when i not equal j)
        or a correlation function of the site (when i = j)
        
        """
        if (self.sbitype == "Lindblad_Form" or
            self.sbitype == "Vibrational_Lindblad_Form"):
            return None
        else:
            if j is None:
                j = i
            return self.CC.get_reorganization_energy(i,j)


    def get_correlation_time(self, i, j=None):
        
        if (self.sbitype == "Lindblad_Form" or
            self.sbitype == "Vibrational_Lindblad_Form"):
            return None
        else:
            if j is None:
                j = i
            return self.CC.get_correlation_time(i,j)


    def get_sbitype(self):
        """Returns the type of SystemBathInteraction 
        
        Options are `Lindblad_Form`, `Vibrational_Lindblad_Form`
        and `Linear_Coupling`
         
        """
        return self.sbitype
    
    <|MERGE_RESOLUTION|>--- conflicted
+++ resolved
@@ -126,19 +126,15 @@
                 self._set_operators(sys_operators)
                 self.CC = bath_correlation_matrix
              
-<<<<<<< HEAD
         
             if rates is not None:
                 if len(rates) != self.N:
                     raise Exception("Wrong number of rates specified")
                 self.rates = rates
                 
-        # version with system-bath operators and rates
-=======
         #      
         # version with system-bath operators and rates Lindblad form
         #
->>>>>>> d472d5c5
         elif ((sys_operators is not None) 
             and (rates is not None)):
             
@@ -299,13 +295,9 @@
                 #
                 return self.CC._cofts[0,:]
                 
-<<<<<<< HEAD
-            elif ((bn >= 1) and (bm >= 1)):
+            # First or higher excited state bands
+            elif ((bn >= 1) and (bm >= 1)): 
                 #print(bn,bm,"::",n-1,m-1)
-=======
-            # First excited state band
-            elif ((bn == 1) and (bm == 1)):
->>>>>>> d472d5c5
                 
                 #
                 # First band starts with n=1, but the correlation functions
