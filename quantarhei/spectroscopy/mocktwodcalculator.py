--- conflicted
+++ resolved
@@ -23,12 +23,8 @@
     
     """
 
-<<<<<<< HEAD
+
     def __init__(self, t1axis, t2axis, t3axis,temp=None):
-        #t2axis = TimeAxis()
-=======
-    def __init__(self, t1axis, t2axis, t3axis):
->>>>>>> c5c428a2
         super().__init__(t1axis, t2axis, t3axis)
         self.widthx = convert(300, "1/cm", "int")
         self.widthy = convert(300, "1/cm", "int")
