# -*- coding: utf-8 -*-
"""
    Laboratory set-up for non-linear spectroscopy
    
    This class controls calculations of non-linear optical spectra, and
    other experiments in which laboratory setting needs to be controlled.
    Examples are pulse polarization setting, pulse shapes and spectra 
    in non-linear spectroscopy.
            

    Class Details
    -------------

"""

import numpy
from functools import partial

from ..utils import Integer
from ..utils.vectors import X
from ..core.time import TimeAxis
from ..core.frequency import FrequencyAxis
from ..core.dfunction import DFunction
from .. import REAL, COMPLEX
from .. import Manager

class LabSetup:
    """Laboratory set-up for non-linear spectroscopy
    
    Class representing laboratory setup for non-linear spectroscopic
    experiments. It holds information about pulse shapes and polarizations.
    
    Pulses can be set in time- and/or frequency-domain. **Consistency between
    the domains is not checked nor enforced**. Consistent conversion between
    domains is provided by convenience routines [TO BE IMPLEMENTED]


    Parameters
    ----------

    nopulses : int
        Number of pulses in the experiment. Default is 3.



    """
    
    number_of_pulses = Integer("number_of_pulses")
    
    def __init__(self, nopulses = 3):
        
        # number of pulses in the set-up
        self.number_of_pulses = nopulses
        self.pulse_effects = "rescale_dip"  # Pulse shape effects accounted
                                        # for by rescaling transition dipoles
                                        # When the pulses are not defined no 
                                        # rescaling is used.
    
        # orientational averaging matrix for four-wave-mixing
        self.M4 = numpy.array([[4.0, -1.0, -1.0],
                               [-1.0, 4.0, -1.0],
                               [-1.0,-1.0,  4.0]])/30.0
    
        # auxiliary matrix for orientational averaging
        self.F4eM4 = None
        
        # pulse polarizations
        self.e = None
    
        self.timeaxis = None
        self.freqaxis = None
                        

        self.has_polarizations = False
        self.has_freqdomain = False
        self.has_timedomain = False

        # time or frequency
        self.axis_type = None

        # pulses in time- and frequency domain
        self.pulse_t = [None]*nopulses
        self.pulse_f = [None]*nopulses
        
<<<<<<< HEAD
        self.dscaling = None
        
        self.omega = None
=======
        self._field_set = False
        
        #
        # Pulse characteristics
        #
        self.omega = numpy.zeros(nopulses, dtype=REAL)
        self.saved_omega = None
        self.pulse_centers = numpy.zeros(nopulses, dtype=REAL)
        self._centers_set = False
        self.phases = numpy.zeros(nopulses, dtype=REAL)
        self.delay_phases = numpy.zeros(nopulses, dtype=REAL)
        self.e = numpy.zeros((nopulses,3), dtype=REAL)
        
        self.saved_params = None
        
    
    def reset_pulse_shape(self):
        """Recalculates the pulse shapes 
        
        """

        if self.saved_params is not None:
            self.set_pulse_shapes(self.timeaxis, self.saved_params)
        #else:
        #    raise Exception("Pulse shapes must be set first.")
            
>>>>>>> d472d5c5
        

    def set_pulse_shapes(self, axis, params):
        """Sets the pulse properties
        
        
        Pulse shapes or spectra are set in this routine. If axis is of 
        `TimeAxis` type, the parameters are understood as time domain, 
        if axis is of `FrequencyAxis` type, they are understood as frequency
        domain.
        
        
        Parameters
        ----------
        
        axis : TimeAxis or FrequencyAxis
            Quantarhei time axis object, which specifies the values for which 
            pulse properties are defined. If `TimeAxis` is specified, the 
            parameters are understood as time domain, if `FrequencyAxis`
            is specified, they are understood as frequency domain.
            
        params : dictionary
            Dictionary of pulse parameters. The parameters are the following:
            `ptype` is the pulse type with possible values `Gaussian` and 
            `numeric`. Time domain pulses are specified with their center
            at t = 0.
            
            **Gaussian** pulse has further parameters `amplitude`, `FWHM`,
            and `frequency` with obvious meanings. `FWHM` is speficied in `fs`,
            `frequency` is specified in energy units, while `amplitude`
            is in units of [energy]/[transition dipole moment]. The formula
            for the lineshape is
            
            .. math::
                 
                \\rm{shape}(\\omega) = 
                \\frac{2}{\\Delta}\\sqrt{\\frac{\\ln(2)}{\\pi}}
                \\exp\\left\\{-\\frac{4\\ln(2)\\omega^2}{\\Delta^2}\\right\\}

            The same formulae are used for time- and frequency domain
            definitions. For time domain, :math:`t` should be used in stead of 
            :math:`\omega`.

            **numeric** pulse is specified by a second parameters `function` 
            which should be of DFunction type and specifies line shape around
            zero frequency. 


        Examples
        --------
        
        >>> import quantarhei as qr
        >>> import matplotlib.pyplot as plt
        >>> lab = LabSetup()
        ... 
        >>> # Time axis around 0
        >>> time = qr.TimeAxis(-500.0, 1000, 1.0, atype="complete")

        Gaussian pulse shape in time domain
        
        >>> pulse2 = dict(ptype="Gaussian", FWHM=150, amplitude=1.0)
        >>> params = (pulse2, pulse2, pulse2)
        >>> lab.set_pulse_arrival_times([0.0, 0.0, 0.0])
        >>> lab.set_pulse_phases([0.0, 0.0, 0.0])  # these settings are compulsory
        >>> lab.set_pulse_shapes(time, params)
        
        Testing the pulse shape
                
        >>> dfc = lab.get_pulse_envelop(1, time.data) # doctest: +SKIP
        >>> pl = plt.plot(time.data, dfc)             # doctest: +SKIP
        >>> plt.show()                                # doctest: +SKIP
        

        .. plot::
            
            import quantarhei as qr
            import matplotlib.pyplot as plt
            
            lab = qr.LabSetup()
            time = qr.TimeAxis(-500.0, 1000, 1.0, atype="complete")
            pulse2 = dict(ptype="Gaussian", FWHM=150.0, amplitude=1.0)
            params = (pulse2, pulse2, pulse2)
            lab.set_pulse_arrival_times([0.0, 0.0, 0.0])
            lab.set_pulse_phases([0.0, 0.0, 0.0])
            lab.set_pulse_shapes(time, params)
            
            dfc = lab.get_pulse_envelop(1, time.data)
            pl = plt.plot(time.data, dfc)
            plt.show()

        
        `numeric` pulse shape in time domain
        
        >>> # We take the DFunction for creation of `numeric`ly defined
        >>> # pulse shape from the previous example
        >>> pls = lab.pulse_t[2]
        >>> # new lab object
        >>> lab2 = LabSetup()
        
        >>> pulse1 = dict(ptype="numeric", function=pls)
        >>> params = (pulse1, pulse1, pulse1)
        >>> lab2.set_pulse_arrival_times([0.0, 0.0, 0.0])
        >>> lab2.set_pulse_phases([0.0, 0.0, 0.0])
        >>> lab2.set_pulse_shapes(time, params)
        
        Testing the pulse shape
        
        >>> dfc = lab2.get_pulse_envelop(1, time.data) # doctest: +SKIP
        >>> pl = plt.plot(time.data, dfc)              # doctest: +SKIP
        >>> plt.show() # we skip output here           # doctest: +SKIP
        
        
        Gaussian pulse shape in frequency domain
        
        >>> lab = LabSetup()
        >>> # FrequencyAxis around 0 
        >>> freq = qr.FrequencyAxis(-2500, 1000, 5.0)
        ... 
        >>> pulse2 = dict(ptype="Gaussian", FWHM=800, amplitude=1.0)
        >>> params = (pulse2, pulse2, pulse2)
        >>> lab.set_pulse_arrival_times([0.0, 0.0, 0.0])
        >>> lab.set_pulse_phases([0.0, 0.0, 0.0])
        >>> lab.set_pulse_shapes(freq, params)
        
        Testing the pulse shape
        
        >>> # getting differnt frequency axis
        >>> freq2 = qr.FrequencyAxis(-1003, 100, 20.0)
        >>> # and reading spectrum at two different sets of points
        >>> dfc1 = lab.get_pulse_spectrum(1, freq.data)  
        >>> dfc2 = lab.get_pulse_spectrum(1, freq2.data) 
        >>> pl1 = plt.plot(freq.data, dfc1)             # doctest: +SKIP
        >>> pl2 = plt.plot(freq2.data, fdc2)            # doctest: +SKIP
        >>> plt.show()                                  # doctest: +SKIP
        
        We plot in two different sets of points.
        
        .. plot::
            
            import quantarhei as qr
            import matplotlib.pyplot as plt
            
            lab = qr.LabSetup()
            freq = qr.FrequencyAxis(-2500, 1000, 5.0)
            pulse2 = dict(ptype="Gaussian", FWHM=800.0, amplitude=1.0)
            params = (pulse2, pulse2, pulse2)
            lab.set_pulse_arrival_times([0.0, 0.0, 0.0])
            ab.set_pulse_phases([0.0, 0.0, 0.0])
            lab.set_pulse_shapes(freq, params)
            
            freq2 = qr.FrequencyAxis(-1000, 100, 20.0)
           
            dfc1 = lab.get_pulse_spectrum(1, freq.data)
            dfc2 = lab.get_pulse_spectrum(1, freq2.data)
            pl1 = plt.plot(freq.data, dfc1) 
            pl2 = plt.plot(freq2.data, dfc2)
            plt.show()


        `numeric` pulse shape in frequency domain
        
        >>> # We take the DFunction for creation of `numeric`ly defined
        >>> # pulse shape from the previous example
        >>> pls = lab.pulse_f[2]
        >>> # new lab object
        >>> lab2 = LabSetup()
        
        >>> pulse1 = dict(ptype="numeric", function=pls)
        >>> params = (pulse1, pulse1, pulse1)
        >>> lab2.set_pulse_arrival_times([0.0, 0.0, 0.0])
        >>> lab2.set_pulse_phases([0.0, 0.0, 0.0])
        >>> lab2.set_pulse_shapes(freq, params)
        
        Testing the pulse shape
        
        >>> dfc = lab2.get_pulse_envelop(1, freq.data) # doctest: +SKIP
        >>> pl = plt.plot(freq.data, dfc)              # doctest: +SKIP
        >>> plt.show() # we skip output here           # doctest: +SKIP

   
        Situations in which Exceptions are thrown
        
        >>> pulse3 = dict(ptype="other", FWHM=10, amplitude=1.0)
        >>> params = (pulse3, pulse3, pulse3)
        >>> lab.set_pulse_shapes(time, params)
        Traceback (most recent call last):
            ...
        Exception: Unknown pulse type
        
        >>> params = (pulse2, pulse2)
        >>> lab.set_pulse_shapes(time, params)
        Traceback (most recent call last):
            ...
        Exception: set_pulses requires 3 parameter sets
        

        >>> params = (pulse2, pulse2)
        >>> lab.set_pulse_shapes(time.data, params)
        Traceback (most recent call last):
            ...
        Exception: Wrong axis paramater
        
        >>> time = qr.TimeAxis(0.0, 1000, 1.0)
        >>> lab.set_pulse_shapes(time, params)
        Traceback (most recent call last):
            ...
        Exception: TimeAxis has to be of 'complete' type use atype='complete' as a parameter of TimeAxis

        
        """
        
        if isinstance(axis, TimeAxis):
            if axis.atype == "complete":
                self.timeaxis = axis
                self.axis_type = "time"
            else:
                raise Exception("TimeAxis has to be of 'complete' type"+
                                " use atype='complete' as a parameter"+
                                " of TimeAxis")
            
        elif isinstance(axis, FrequencyAxis):
            self.freqaxis = axis
            self.axis_type = "frequency"
            
        else:
            raise Exception("Wrong axis paramater")


        if not self._centers_set:
            #print("Use 'set_pulse_arrival_times' function before this function.")
            #raise Exception("Pulse arrival times have to specified before "+
            #                "the pulse shape is set.")
            self.set_pulse_arrival_times([0.0 for ii in range(self.number_of_pulses)])


        if len(params) == self.number_of_pulses:
        
            self.saved_params = params    
        
            k_p = 0
            for par in params:
            
                if par["ptype"] == "Gaussian":
                    
                    if self.axis_type == "time":
                        #
                        # Time domain Gaussian pulse around 0.0 as a DFunction
                        #
                        tma = self.timeaxis
                        fwhm = par["FWHM"]
                        amp = par["amplitude"]
                        
                        tc = self.pulse_centers[k_p]
                        
                        # normalized Gaussian mupliplied by amplitude
                        lfc = 4.0*numpy.log(2.0)
                        pi = numpy.pi
                        val = (2.0/fwhm)*numpy.sqrt(numpy.log(2.0)/pi) \
                        *amp*numpy.exp(-lfc*((tma.data-tc)/fwhm)**2)
                        
                        self.pulse_t[k_p] = DFunction(tma, val)
                    
                    elif self.axis_type == "frequency":
                        #
                        # Frequency domain Gaussian pulse around 0.0 
                        # as a DFunction
                        #
                        fra = self.freqaxis
                        fwhm = par["FWHM"]
                        amp = par["amplitude"]
                        try:
                            freq = par["frequency"]
                        except:
                            freq = 0.0
                        
                        # normalized Gaussian mupliplied by amplitude
                        val = (2.0/fwhm)*numpy.sqrt(numpy.log(2.0)/3.14159) \
                        *amp*numpy.exp(-4.0*numpy.log(2.0)\
                                       *((fra.data-freq)/fwhm)**2)
                        
                        self.pulse_f[k_p] = DFunction(fra, val) 
                        
                elif par["ptype"] == "numeric":
            
                    fce = par["function"]

                    if self.axis_type == "time":
                        
                        #
                        # Create a new DFunction based on the submitted time 
                        # axis
                        #
                        data = numpy.zeros(self.timeaxis.length)
                        i_p = 0
                        for t_p in self.timeaxis.data:
                            data[i_p] = fce.at(t_p)
                            i_p += 1
                            
                        self.pulse_t[k_p] = DFunction(self.timeaxis, data)
                    
                    elif self.axis_type == "frequency":
                        
                        data = numpy.zeros(self.freqaxis.length)
                        i_p = 0
                        for t_p in self.freqaxis.data:
                            data[i_p] = fce.at(t_p)
                            i_p += 1
                            
                        self.pulse_f[k_p] = DFunction(self.freqaxis, data)
                    
        
                else:
                    raise Exception("Unknown pulse type")
                    
                k_p += 1
             
            if self.axis_type == "time":
                self.has_timedomain = True
            elif self.axis_type == "frequency":
                self.has_freqdomain = True
                
            self._field_set = True
                
        else:
            text = "set_pulses requires "+str(self.number_of_pulses) \
                    +" parameter sets"
            raise Exception(text)
    
    

    def set_pulse_polarizations(self, pulse_polarizations=(X, X, X), 
                         detection_polarization=X):
        """Sets polarizations of the experimental pulses
        
        
        Parameters
        ----------
        
        pulse_polarization : tuple like
            Contains three vectors of polarization of the three pulses
            of the experiment. Currently we assume three pulse experiment
            per default.
            
        detection_polarization : array
            Vector of detection polarization
            
            
        Examples
        --------
        
        >>> import quantarhei as qr
        >>> lab = LabSetup()
        >>> lab.set_pulse_polarizations(pulse_polarizations=(qr.utils.vectors.X,
        ...                                            qr.utils.vectors.Y,
        ...                                            qr.utils.vectors.Z))
        >>> print(lab.e[0,:])
        [ 1.  0.  0.]
        >>> print(lab.e[3,:])
        [ 1.  0.  0.]
        >>> print(lab.e[2,:])
        [ 0.  0.  1.]
        
        
        >>> lab.set_pulse_polarizations(pulse_polarizations=(qr.utils.vectors.X,
        ...                                            qr.utils.vectors.Y)) 
        Traceback (most recent call last):
            ...
        Exception: pulse_polarizations requires 3 values
        
        """
        if len(pulse_polarizations) == self.number_of_pulses:

            self.e = numpy.zeros((4,3))
            for i in range(3):
                self.e[i,:] = pulse_polarizations[i]
            self.e[3,:] = detection_polarization
            
            e = self.e
            
            F4e = numpy.zeros(3)
            F4e[0] = numpy.dot(e[3,:],e[2,:])*numpy.dot(e[1,:],e[0,:])
            F4e[1] = numpy.dot(e[3,:],e[1,:])*numpy.dot(e[2,:],e[0,:])
            F4e[2] = numpy.dot(e[3,:],e[0,:])*numpy.dot(e[2,:],e[1,:])
            
            self.F4eM4 = numpy.dot(F4e,self.M4)
            
            
        else:
            text = "pulse_polarizations requires "+ \
                    str(self.number_of_pulses)+" values"
            raise Exception(text)
            
        self.detection_polarization = detection_polarization

     
    def get_pulse_polarizations(self):
        """Returns polarizations of the laser pulses
        
        
        Examples
        --------
        
        >>> import quantarhei as qr
        >>> lab = LabSetup()
        >>> lab.set_pulse_polarizations(pulse_polarizations=(qr.utils.vectors.X,
        ...                                            qr.utils.vectors.Y,
        ...                                            qr.utils.vectors.Z))
        >>> pols = lab.get_pulse_polarizations()
        >>> print(len(pols))
        3
        
        """
        pols = []
        for i in range(self.number_of_pulses):
            pols.append(self.e[i,:])
            
        return pols

        
    def get_detection_polarization(self):
        """Returns detection polarizations
        
        
        Examples
        --------
        
        >>> import quantarhei as qr
        >>> lab = LabSetup()
        >>> lab.set_pulse_polarizations(pulse_polarizations=(qr.utils.vectors.X,
        ...                                            qr.utils.vectors.Y,
        ...                                            qr.utils.vectors.Z))
        >>> detpol = lab.get_detection_polarization()
        >>> print(detpol)
        [ 1.  0.  0.]
        
        """
        return self.e[3,:]


    def convert_to_time(self):
        """Converts pulse information from frequency domain to time domain
        
        
        
        Examples
        --------
        
        >>> import quantarhei as qr
        >>> import matplotlib.pyplot as plt
        >>> lab = LabSetup()
        >>> freq = qr.FrequencyAxis(-100, 200, 1.0) # atype="complete" is default
        >>> pulse = dict(ptype="Gaussian", FWHM=20, amplitude=1.0)
        >>> params = (pulse, pulse, pulse)
        >>> lab.set_pulse_arrival_times([0.0, 0.0, 0.0])
        >>> lab.set_pulse_phases([0.0, 0.0, 0.0])
        >>> lab.set_pulse_shapes(freq, params)
        >>> lab.convert_to_time()
        >>> # plot the original and the FT pulses
        >>> pls_1f = lab.pulse_f[1]                          # doctest: +SKIP
        >>> p1 = plt.plot(pls_1f.axis.data, pls_1f.data)     # doctest: +SKIP
        >>> pls_1t = lab.pulse_t[1]                          # doctest: +SKIP
        >>> p2 = plt.plot(pls_1t.axis.data, pls_1t.data)     # doctest: +SKIP 
        >>> plt.show()                                       # doctest: +SKIP
        
        .. plot::

            import quantarhei as qr
            import matplotlib.pyplot as plt
            lab = qr.LabSetup()
            freq = qr.FrequencyAxis(-100,200,1.0)
            pulse = dict(ptype="Gaussian", FWHM=5, amplitude=1.0)
            params = (pulse, pulse, pulse)
            lab.set_pulse_arrival_times([0.0, 0.0, 0.0])
            lab.set_pulse_phases([0.0, 0.0, 0.0])
            lab.set_pulse_shapes(freq, params)
            lab.convert_to_time()
            
            pls_1f = lab.pulse_f[1]
            plt.plot(pls_1f.axis.data, pls_1f.data)
            pls_1t = lab.pulse_t[1]
            plt.plot(pls_1t.axis.data, pls_1t.data)
            plt.show()


        Now we compare back and forth Fourier transform with the original

        >>> import quantarhei as qr
        >>> import numpy
        >>> lab = LabSetup()
        >>> freq = qr.FrequencyAxis(-100,200,1.0) # atype="complete" is default
        >>> pulse = dict(ptype="Gaussian", FWHM=20, amplitude=1.0)
        >>> params = (pulse, pulse, pulse)
        >>> lab.set_pulse_arrival_times([0.0, 0.0, 0.0])
        >>> lab.set_pulse_phases([0.0, 0.0, 0.0])        
        >>> lab.set_pulse_shapes(freq, params)
        >>> freq_vals_1 = lab.get_pulse_spectrum(2, freq.data)
        >>> lab.convert_to_time()
        
        Here we override the original frequency domain definition
        
        >>> lab.convert_to_frequency()
        >>> freq_vals_2 = lab.get_pulse_spectrum(2, freq.data)
        >>> numpy.allclose(freq_vals_2, freq_vals_1)
        True
        
        and now the other way round
        
        >>> import quantarhei as qr
        >>> import numpy
        >>> lab = LabSetup()
        >>> time = qr.TimeAxis(-100,200,1.0, atype="complete")
        >>> pulse = dict(ptype="Gaussian", FWHM=20, amplitude=1.0)
        >>> params = (pulse, pulse, pulse)
        >>> lab.set_pulse_arrival_times([0.0, 0.0, 0.0])
        >>> lab.set_pulse_phases([0.0, 0.0, 0.0])        
        >>> lab.set_pulse_shapes(time, params)  
        >>> time_vals_1 = lab.get_pulse_envelop(2, time.data)
        >>> lab.convert_to_frequency()        
 
        Here we override the original time domain definition
        
        >>> lab.convert_to_time()
        >>> time_vals_2 = lab.get_pulse_envelop(2, freq.data)
        >>> numpy.allclose(time_vals_2, time_vals_1)
        True
        
        
        Situation in which excetions are thrown
        
        >>> lab = LabSetup()
        >>> lab.convert_to_time()
        Traceback (most recent call last):
            ...
        Exception: Cannot convert to time domain: frequency domain not set
        
        
        """
        if self.has_freqdomain:
            
            freq = self.freqaxis
            time = freq.get_TimeAxis()
            
            k_p = 0
            for pulse in self.pulse_f:
                ft_pulse = pulse.get_Fourier_transform()
                # we replace the DFunction's axis attribute with the one
                # calculated above; in time domain the pulses also share
                # the same TimeAxis object
                ft_pulse.axis = time
                self.pulse_t[k_p] = ft_pulse
                k_p += 1
            
            self.timeaxis = time
            self.has_timedomain = True
        
        else:
            raise Exception("Cannot convert to time domain: "+ 
                            "frequency domain not set")

    
    def convert_to_frequency(self):
        """Converts pulse information from time domain to frequency domain
        
        
        
        Examples
        --------

        >>> import quantarhei as qr
        >>> lab = LabSetup()
        >>> time = qr.TimeAxis(-100,200,1.0, atype="complete")
        >>> pulse = dict(ptype="Gaussian", FWHM=20, amplitude=1.0)
        >>> params = (pulse, pulse, pulse)
        >>> lab.set_pulse_arrival_times([0.0, 0.0, 0.0])
        >>> lab.set_pulse_phases([0.0, 0.0, 0.0])
        >>> lab.set_pulse_shapes(time, params)
        >>> lab.convert_to_frequency()
        >>> # plot the original and the FT pulses
        >>> pls_1f = lab.pulse_f[1]                      # doctest: +SKIP
        >>> plt.plot(pls_1f.axis.data, pls_1f.data)      # doctest: +SKIP
        >>> pls_1t = lab.pulse_t[1]                      # doctest: +SKIP
        >>> plt.plot(pls_1t.axis.data, pls_1t.data)      # doctest: +SKIP
        >>> plt.show()                                   # doctest: +SKIP
        
        .. plot::

            import quantarhei as qr
            import matplotlib.pyplot as plt
            lab = qr.LabSetup()
            time = qr.TimeAxis(-100,200,1.0, atype="complete")
            pulse = dict(ptype="Gaussian", FWHM=5, amplitude=1.0)
            params = (pulse, pulse, pulse)
            lab.set_pulse_arrival_times([0.0, 0.0, 0.0])
            lab.set_pulse_phases([0.0, 0.0, 0.0])
            lab.set_pulse_shapes(time, params)
            lab.convert_to_frequency()
            
            pls_1f = lab.pulse_f[1]
            plt.plot(pls_1f.axis.data, pls_1f.data)
            pls_1t = lab.pulse_t[1]
            plt.plot(pls_1t.axis.data, pls_1t.data)
            plt.show()
            
        
        Situation in which excetions are thrown
        
        >>> lab = LabSetup()
        >>> lab.convert_to_frequency()
        Traceback (most recent call last):
            ...
        Exception: Cannot convert to frequency domain: time domain not set
        
        
        """
        if self.has_timedomain:
            
            time = self.timeaxis
            freq = time.get_FrequencyAxis()
            
            k_p = 0
            for pulse in self.pulse_t:
                ft_pulse = pulse.get_Fourier_transform()
                # we replace the DFunction's axis attribute with the one
                # calculated above; in time domain the pulses also share
                # the same TimeAxis object
                ft_pulse.axis = freq
                self.pulse_f[k_p] = ft_pulse
                k_p += 1
            
            self.freqaxis = freq
            self.has_freqdomain = True
                
        else:
            raise Exception("Cannot convert to frequency domain: "+ 
                            "time domain not set")
        
    
    def get_pulse_envelop(self, k, t):
        """Returns a numpy array with the pulse time-domain envelope
        
        
        Parameters
        ----------
        
        k : int
            Index of the pulse to be returned
            
        t : array like
            Array of time points at which the pulse is returned
            
            
        Examples
        --------

        >>> import quantarhei as qr
        >>> lab = LabSetup()
        >>> time = qr.TimeAxis(-100, 200, 1.0, atype="complete")
        >>> pulse2 = dict(ptype="Gaussian", FWHM=30.0, amplitude=1.0)
        >>> params = (pulse2, pulse2, pulse2)
        >>> lab.set_pulse_arrival_times([0.0, 0.0, 0.0])
        >>> lab.set_pulse_phases([0.0, 0.0, 0.0])
        >>> lab.set_pulse_shapes(time, params)
        >>> dfc = lab.get_pulse_envelop(1, [-50.0, -30.0, 2.0, 30.0])
        >>> print(dfc)
        [  1.41569209e-05   1.95716100e-03   3.09310662e-02   1.95716100e-03]
        
        .. plot::
            :include-source:
            
            import quantarhei as qr
            import matplotlib.pyplot as plt
            
            lab = qr.LabSetup()
            time = qr.TimeAxis(-500.0, 1000, 1.0, atype="complete")
            pulse2 = dict(ptype="Gaussian", FWHM=150.0, amplitude=1.0)
            params = (pulse2, pulse2, pulse2)
            lab.set_pulse_arrival_times([0.0, 0.0, 0.0])
            lab.set_pulse_phases([0.0, 0.0, 0.0])
            lab.set_pulse_shapes(time, params)
            
            pls = lab.pulse_t[2]
            lab2 = qr.LabSetup()
            
            pulse1 = dict(ptype="numeric", function=pls)
            params = (pulse1, pulse1, pulse1)
            lab2.set_pulse_arrival_times([0.0, 0.0, 0.0])
            lab2.set_pulse_phases([0.0, 0.0, 0.0])
            lab2.set_pulse_shapes(time, params)
            
            dfc = lab2.get_pulse_envelop(1, time.data)
            pl = plt.plot(time.data, dfc)
            plt.show()

        
        """
        return self.pulse_t[k].at(t)
    
    
    def get_pulse_spectrum(self, k, omega):
        """Returns a numpy array with the pulse frequency-domain spectrum

        Parameters
        ----------
        
        k : int
            Index of the pulse to be returned
            
        omega : array like
            Array of frequency points at which the pulse is returned
            
            
        Examples
        --------

        >>> import quantarhei as qr
        >>> lab = LabSetup()
        >>> freq = qr.FrequencyAxis(-2500, 1000, 5.0)
        >>> pulse2 = dict(ptype="Gaussian", FWHM=800.0, amplitude=1.0)
        >>> params = (pulse2, pulse2, pulse2)
        >>> lab.set_pulse_arrival_times([0.0, 0.0, 0.0])
        >>> lab.set_pulse_phases([0.0, 0.0, 0.0])
        >>> lab.set_pulse_shapes(freq, params)
        >>> dfc = lab.get_pulse_spectrum(1, [600.0, 700.0, 800.0, 900.0])
        >>> print(dfc)
        [  2.46865554e-04   1.40563844e-04   7.33935684e-05   3.51409609e-05]
        
        Here is a complete example with setting, getting and plotting spectrum:

        .. plot::
            :include-source:
                
            import quantarhei as qr
            import matplotlib.pyplot as plt
            
            lab = qr.LabSetup()
            freq = qr.FrequencyAxis(-2500, 1000, 5.0)
            pulse2 = dict(ptype="Gaussian", FWHM=800.0, amplitude=1.0)
            params = (pulse2, pulse2, pulse2)
            lab.set_pulse_arrival_times([0.0, 0.0, 0.0])
            lab.set_pulse_phases([0.0, 0.0, 0.0])
            lab.set_pulse_shapes(freq, params)
            
            pls = lab.pulse_f[2]
            lab2 = qr.LabSetup()
            
            pulse1 = dict(ptype="numeric", function=pls)
            params = (pulse1, pulse1, pulse1)
            lab2.set_pulse_arrival_times([0.0, 0.0, 0.0])
            lab2.set_pulse_phases([0.0, 0.0, 0.0])
            lab2.set_pulse_shapes(freq, params)
            
            dfc = lab2.get_pulse_spectrum(1, freq.data)
            pl = plt.plot(freq.data, dfc)
            plt.show()

        
        """
        return self.pulse_f[k].at(omega)
    
    
    def set_pulse_frequencies(self, omegas):
        """Sets pulse frequencies
        
        
        Parameters
        ----------
        
        omegas : array of floats
            Frequencies of pulses
        
        Examples
        --------
        
        >>> lab = LabSetup()
        >>> lab.set_pulse_frequencies([1.0, 2.0, 1.0])
        >>> print(lab.omega)
        [ 1.  2.  1.]
        
        Situation which throws an exception

        >>> lab = LabSetup()
        >>> lab.set_pulse_frequencies([1.0, 2.0, 1.0, 6.0])       
        Traceback (most recent call last):
            ...
        Exception: Wrong number of frequencies: 3 required
        
        """
        
        # FIXME: energy unit control has to be in place
        if len(omegas) == self.number_of_pulses:

            self.omega = Manager().convert_energy_2_internal_u(numpy.array(omegas, dtype=REAL))
            
        else:
            raise Exception("Wrong number of frequencies: "+
                            str(self.number_of_pulses)+" required")


    def get_pulse_frequency(self, k):
        """Returns frequency of the pulse with index k
        
        Parameters
        ----------
        
        k : int
            Pulse index
           
        Examples
        --------
        
        >>> lab = LabSetup()
        >>> lab.set_pulse_frequencies([1.0, 2.0, 1.0])
        >>> print(lab.get_pulse_frequency(1))
        2.0
            
        """
        return self.omega[k]
    
    
    def set_pulse_arrival_times(self, times):
        """Sets the arrival time (i.e. centers) of the pulses
 
        Parameters
        ----------
        
        times : array of floats
            Arrival times (centers) of the pulses
        
        Examples
        --------
        
        >>> lab = LabSetup()
        >>> lab.set_pulse_arrival_times([1.0, 20.0, 100.0])
        >>> print(lab.pulse_centers)
        [1.0, 20.0, 100.0]
        
        Situation which throws an exception

        >>> lab = LabSetup()
        >>> lab.set_pulse_arrival_times([1.0, 2.0, 1.0, 6.0])       
        Traceback (most recent call last):
            ...
        Exception: Wrong number of arrival times: 3 required
 
        """
        if len(times) == self.number_of_pulses:
            
            self.pulse_centers = times
            self._centers_set = True
            self.reset_pulse_shape()
            
        else:
            raise Exception("Wrong number of arrival times: "+
                            str(self.number_of_pulses)+" required")        
        

    def get_pulse_arrival_times(self):
        """Returns frequency of the pulse with index k
        
           
        Examples
        --------
        
        >>> lab = LabSetup()
        >>> lab.set_pulse_arrival_times([1.0, 20.0, 100.0])
        >>> print(lab.get_pulse_arrival_times())
        [1.0, 20.0, 100.0]
            
        """
        return self.pulse_centers


    def get_pulse_arrival_time(self, k):
        """Returns frequency of the pulse with index k
        
        Parameters
        ----------
        
        k : int
            Pulse index
           
        Examples
        --------
        
        >>> lab = LabSetup()
        >>> lab.set_pulse_arrival_times([1.0, 20.0, 100.0])
        >>> print(lab.get_pulse_arrival_time(1))
        20.0
            
        """
        return self.pulse_centers[k]


    def set_pulse_phases(self, phases):
        """Sets the phases of the individual pulses 
 
        Parameters
        ----------
        
        phases : array of floats
            Phases of the pulses
        
        Examples
        --------
        
        >>> lab = LabSetup()
        >>> lab.set_pulse_phases([1.0, 3.14, -1.0])
        >>> print(lab.phases)
        [1.0, 3.14, -1.0]
        
        Situation which throws an exception

        >>> lab = LabSetup()
        >>> lab.set_pulse_phases([1.0, 2.0, 1.0, 6.0])       
        Traceback (most recent call last):
            ...
        Exception: Wrong number of phases: 3 required
 
        """
        if len(phases) == self.number_of_pulses:
            
            self.phases = phases
            
        else:
            raise Exception("Wrong number of phases: "+
                            str(self.number_of_pulses)+" required") 


    def get_pulse_phases(self):
        """Returns frequency of the pulse with index k
        
           
        Examples
        --------
        
        >>> lab = LabSetup()
        >>> lab.set_pulse_phases([1.0, 3.14, -1.0])
        >>> print(lab.get_pulse_phases())
        [1.0, 3.14, -1.0]
            
        """
        return self.phases


    def get_pulse_phase(self, k):
        """Returns frequency of the pulse with index k
        
        Parameters
        ----------
        
        k : int
            Pulse index
           
        Examples
        --------
        
        >>> lab = LabSetup()
        >>> lab.set_pulse_phases([1.0, 3.14, -1.0])
        >>> print(lab.get_pulse_phase(1))
        3.14
            
        """
        return self.phases[k]
    
    
    # def get_field(self, k, rwa=0.0):
    #     """Returns an EField object corresponding to the k-th field
        
    #     """

    #     ef = EField(self,omega=self.omega[k],polar=self.e[k,:],
    #                 ftype="Data", data=self.pulse_t[k].data)
    #     ef.subtract_frequency(rwa)
        
    #     return ef
    
    
    # def get_fields(self, rwa=0.0):
    #     """Retruns a list of EField objects for the lab's pulses
        
    #     """
        
    #     fields = [None]*self.number_of_pulses
    #     for kk in range(self.number_of_pulses):
            
    #         ff = self.get_field(kk, rwa=rwa)
    #         fields[kk] = ff
            
    #     return fields
    
    def get_labfield(self, k):
        return LabField(self, k)

        

    def get_labfields(self):
        """Retruns a list of EField objects for the lab's pulses
        
        """
        
        fields = [None]*self.number_of_pulses
        
        for kk in range(self.number_of_pulses):
            
            ff = self.get_labfield(kk)
            fields[kk] = ff
            
        return fields
    
    
    def set_rwa(self, om):
        
        self.saved_omega = numpy.zeros((self.number_of_pulses), dtype=REAL)
        
        self.saved_omega[:] = self.omega[:]
        self.omega[:] -= om
        
    def restore_rwa(self):
        
        if self.saved_omega is None:
            raise Exception("RWA has to be set first")
            
        self.omega[:] = self.saved_omega[:] 
        
        
    def get_field(self, kk=None):
        """Returns the total field of the lab or a single field
        
        """
        #N = t.shape[0]
        
        #fld = numpy.zeros(N, dtype=COMPLEX)
        if kk is None:

            flds = self.get_labfields()
            
            kk = 0
            for fl in flds:
                if kk == 0:
                    fld = fl.get_field()
                else:
                    fld += fl.get_field()
                kk += 1
                
            return fld
        
        else:

            fl = self.get_labfield(kk)
            return fl.get_field()


    def get_field_derivative(self):
        """ Returns the time derivative of the total field

        """

        flds = self.get_labfields()
        
        kk = 0
        for fl in flds:

            if kk == 0:
                fld_d = fl.get_field_derivative()
            else:
                fld_d += fl.get_field_derivative()
            
            kk += 1
            
        return fld_d        
        

 
class labsetup(LabSetup):
    """labsetup is just a different name for the class LabSetup.
    
    All details about usage of the labsetup can be found in the documentation
    of the LabSetup
    
    """
    pass



def _labattr(name, target, flag=None):
    """Pointer to a field attribute of the LabSep object
    
    """
    
    storage_name = target
    access_flag = flag
    
    @property
    def prop(self):
        at = getattr(self.labsetup,storage_name)
        return at[self.index]
    
    @prop.setter
    def prop(self,value):  
        at = getattr(self.labsetup,storage_name)
        if access_flag is not None:
            setattr(self, access_flag, True)
        at[self.index] = value
        
    return prop

def _labarray(name, target):
    """Pointer to a field array attribute of the LabSep object
    
    """
    
    storage_name = target
    
    @property
    def prop(self):
        at = getattr(self.labsetup,storage_name)
        return at[self.index,:]
    
    @prop.setter
    def prop(self,value):  
        at = getattr(self.labsetup,storage_name)  
        at[self.index,:] = value
        
    return prop


def _fieldprop(name, flag, sign):
    """Property returning field values over time
    
    """
    cmplx_sign = sign
    
    @property 
    def prop(self):
        if getattr(self.labsetup, flag):
            if cmplx_sign == 1:
                return self.get_field()
            elif cmplx_sign == -1:
                return numpy.conj(self.get_field())
            elif cmplx_sign == 0:
                fld = self.get_field()
                return (fld + numpy.conj(fld))/2.0
            else:
                raise Exception("Only signs of -1, 0 and 1 are allowed.")
        else:
            raise Exception("The property '"+name+"' is not initialited.")
    
    @prop.setter
    def prop(self, value):
        raise Exception("The property '"+name+"' is protected"+
                        " and cannot be set.")
        
    return prop        
    
        
def _get_example_lab():
    """Returns a LabSetup instance for doctests
    
    """
    lab = LabSetup(nopulses=3)
    
    return lab
    

class LabField():
    """Class representing electric field of a laser pulse defined in LabSetup


    Objects of this class are linked to their "mother" object of the LabSetup
    type. Their properties can be changed locally, with an effect on the
    LabSetup, or globally from the LabSetup with an effect on the EField
    objects.


    Examples
    --------
    
    Only the number of pulses has to be specified when LabSetup is created.
    
    >>> lab = LabSetup(nopulses=3)
    
    We can ask for a LabField object right away, even before field parameters
    are set.
    
    >>> lf = LabField(lab, 1)

    This object has all parameters "empty"
    
    >>> lf.pol
    array([ 0.,  0.,  0.])
    
    >>> lf.om
    0.0
    
    >>> lf.tc
    0.0
    
    >> lf.phi
    0.0
    
    The 'field' property, however, refuses to return values
    
    >>> print(lf.field)
    Traceback (most recent call last):
        ...
    Exception: The property 'field' is not initialited.
    
    Nor it can be set
    
    >>> lf.field = 10.0
    Traceback (most recent call last):
        ...
    Exception: The property 'field' is protected and cannot be set.
    
    The LabField properties will be initialited through the LabSetup object.
    The only rule to follow is that arrival times of the pulses have to be
    specified before the pulse shape.
        
    >>> lab.set_pulse_arrival_times([0.0, 0.0, 100.0])
    
    >>> time = TimeAxis(-500.0, 1000, 1.0, atype="complete")    
    >>> pulse2 = dict(ptype="Gaussian", FWHM=150, amplitude=1.0)  
    >>> params = (pulse2, pulse2, pulse2)    
    >>> lab.set_pulse_shapes(time, params) 

    Everything else can be set before we ask for the field's time dependence.
    The LabField object can be created even 

    >>> lab.set_pulse_polarizations(pulse_polarizations=(X,X,X),
    ...                             detection_polarization=X)
    >>> lab.set_pulse_frequencies([1.0, 1.0, 1.0])
    >>> lab.set_pulse_phases([0.0, 1.0, 0.0])    

    
    >>> lf = LabField(lab, 2)
    >>> print(lf.get_phase() == lab.phases[2])
    True
    
    >>> lf.set_phase(3.14)
    >>> print(lf.get_phase() == lab.phases[2])
    True
    
    >>> lab.phases[2] = 6.28
    >>> print(lf.get_phase() == lab.phases[2])
    True
    
    >>> print(lf.get_center() == lab.pulse_centers[2])
    True
    
    >>> lf.set_center(12.0)
    >>> print(lab.pulse_centers[2])
    12.0
    
    >>> print(lf.get_frequency() == lab.omega[2])
    True
    
    >>> lf.set_frequency(12.0)
    >>> print(lab.omega[2])
    12.0
    
    >>> lf.get_polarization()
    array([ 1.,  0.,  0.])
    
    >>> lab.e[2,:] = [0.0, 1.0, 0.0]
    >>> lf.get_polarization()
    array([ 0.,  1.,  0.])
    
    >>> lf.set_polarization([0.0, 0.0, 1.0])
    >>> lab.e[2,:]
    array([ 0.,  0.,  1.])
    
    
    # we also have some quick access attributes
    
    >>> print(lf.phi)
    6.28
    
    >>> lf.phi = 1.2
    >>> lf.phi
    1.2

    >>> print(lf.phi == lab.phases[2])
    True

    >>> print(lf.tc)
    12.0
    
    >>> lf._center_changed
    False
    
    >>> lf.tc = 10.0
    >>> lf.tc
    10.0
    
    >> lf._center_changed
    True

    >>> print(lf.tc == lab.pulse_centers[2])
    True


    >>> print(lf.om)
    12.0
    
    >>> lf.om = 10.0
    >>> lf.om
    10.0

    >>> print(lf.om == lab.omega[2])
    True


    >>> lf.pol
    array([ 0.,  0.,  1.])
    
    >>> lab.e[2,:] = [0.0, 1.0, 0.0]
    >>> lf.pol
    array([ 0.,  1.,  0.])
    
    >>> lf.pol = [0.0, 0.0, 1.0]
    >>> lab.e[2,:]
    array([ 0.,  0.,  1.])

 
    Most importantly, we can access the field values 
    
    >>> fld = lf.field
    >>> fld.shape
    (1000,)
    
    and this property cannot be directly changed.
    >>> lf.field = 10.0
    Traceback (most recent call last):
        ...
    Exception: The property 'field' is protected and cannot be set.

    """
    
    
    phi = _labattr("phi","phases")
    delay_phi = _labattr("delay_phi","delay_phases")
    tc = _labattr("tc", "pulse_centers", flag="_center_changed")
    om = _labattr("om", "omega")
    pol = _labarray("pol", "e")
    field_p = _fieldprop("field_p","_field_set", 1)
    field_m = _fieldprop("field_p","_field_set", -1)
    field = _fieldprop("field","_field_set", 0)
    
    def __init__(self, labsetup, k):
        
        self.labsetup = labsetup
        self.index = k
        self._center_changed = False

        # delay phase 
        self.set_delay_phase(self.tc)

    
    def get_phase(self):
        """Returns the phase of the pulse
        
        """
        return self.labsetup.phases[self.index]
    
    
    def get_delay_phase(self):
        """Returns the phase caused by the pulse delay
        
        """
        return self.labsetup.delay_phases[self.index]


    def get_total_phase(self):
        
        return (self.labsetup.delay_phases[self.index]
                +self.labsetup.phases[self.index])
    
    
    def set_phase(self, val):
        """Sets the phase of the pulse
        
        Parameters
        ----------
        
        val : float
        
        
        """
        self.labsetup.phases[self.index] = val
        # FIXME: The pulse field has to be updated


    def set_delay_phase(self, val):
        """Returns the phase caused by the pulse delay
        
        """
        raise Exception("Setting delay phases independently is not allowed")
    

    def get_center(self):
        """Returns the pulse center time
        
        """
        return self.labsetup.pulse_centers[self.index]
    

    def set_center(self, val):
        """Sets the pulse center time
        
        val: float
            The center of the pulse
            
        """
        self.labsetup.pulse_centers[self.index] = val
      
        # calculate phase shift associated with the delay
        self.set_delay_phase(val)
        #om = self.labsetup.omega[self.index]
        #phi = val*om
        #self.labsetup.delay_phases[self.index] = phi 
        
        # reset the pulse shapes
        self.labsetup.reset_pulse_shape()

        self._center_changed = False

        
    def set_delay_phase(self, val):
        """Calculate and set delay phases
        
        """
        om = self.labsetup.omega[self.index]
        phi = val*om

        #print("Setting delay phase of", phi, "val=",val, "om=", om)
        self.labsetup.delay_phases[self.index] = phi 

        
    def get_frequency(self):
        return self.labsetup.omega[self.index]

    def set_frequency(self, val):
        self.labsetup.omega[self.index] = val
        
    def get_polarization(self):
        return self.labsetup.e[self.index,:]
    
    def set_polarization(self, pol):
        self.labsetup.e[self.index,:] = pol

    def get_fwhm(self):
        return self.labsetup.saved_params[self.index]["FWHM"]
        
        
    def get_field(self, time=None, sign=1):
        """Returns the electric field of the pulses
        
        """
        if self._center_changed:
            # recalculate pulses
            self.labsetup.reset_pulse_shape()
            # FIXME: might require reseting the phase too!!!
        
        if time is None:
            tt = self.labsetup.timeaxis.data
            env = self.labsetup.pulse_t[self.index].data
            om = self.om
            phi = self.phi
            delay_phi = self.delay_phi
            #print(phi, delay_phi)
            fld = env*numpy.exp(-1j*sign*om*tt)*numpy.exp(1j*sign*phi) \
                     *numpy.exp(1j*sign*delay_phi)
            return fld
        
        else:
            return self.labsetup.pulse_t[self.index].at(time)


    def get_time_axis(self):
        return self.labsetup.timeaxis 
    
    
    def set_rwa(self, om):
        
        self.labsetup.set_rwa(om)
        

    def restore_rwa(self):
        
        self.labsetup.restore_rwa()
        

    def as_spline_function(self):
        """Returns the spline represention of this field
        
        """
        df = DFunction(self.labsetup.timeaxis, self.get_field())
        return df.as_spline_function()
        
            
    def get_pulse_envelop(self, tt):
        """Returns the envelop values
        
        
        """

        #tma = self.timeaxis
        if self.labsetup.saved_params[self.index]["ptype"] == "Gaussian":
            fwhm = self.labsetup.saved_params[self.index]["FWHM"]
            amp = self.labsetup.saved_params[self.index]["amplitude"]
            
            #tc = self.pulse_centers[k_p]
            
            # normalized Gaussian mupliplied by amplitude
            lfc = 4.0*numpy.log(2.0)
            pi = numpy.pi
            val = (2.0/fwhm)*numpy.sqrt(numpy.log(2.0)/pi) \
            *amp*numpy.exp(-lfc*(tt/fwhm)**2) 
            
            return val
        
        else:
            
            raise Exception()
            
            
    def get_pulse_envelop_function(self):
        """Return a function to be called later
        
        
        """

        if self.labsetup.saved_params[self.index]["ptype"] == "Gaussian":
            fwhm = self.labsetup.saved_params[self.index]["FWHM"]
            amp = self.labsetup.saved_params[self.index]["amplitude"]
            lfc = 4.0*numpy.log(2.0)
            pi = numpy.pi

            def env(tt):

                val = (2.0/fwhm)*numpy.sqrt(numpy.log(2.0)/pi) \
                    *amp*numpy.exp(-lfc*(tt/fwhm)**2) 
            
                return val

            return env
        
        else:

            raise Exception()  


<|MERGE_RESOLUTION|>--- conflicted
+++ resolved
@@ -82,11 +82,6 @@
         self.pulse_t = [None]*nopulses
         self.pulse_f = [None]*nopulses
         
-<<<<<<< HEAD
-        self.dscaling = None
-        
-        self.omega = None
-=======
         self._field_set = False
         
         #
@@ -113,7 +108,6 @@
         #else:
         #    raise Exception("Pulse shapes must be set first.")
             
->>>>>>> d472d5c5
         
 
     def set_pulse_shapes(self, axis, params):
