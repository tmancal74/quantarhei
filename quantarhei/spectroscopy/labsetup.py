--- conflicted
+++ resolved
@@ -1,12 +1,12 @@
 # -*- coding: utf-8 -*-
 """
     Laboratory set-up for non-linear spectroscopy
-    
+
     This class controls calculations of non-linear optical spectra, and
     other experiments in which laboratory setting needs to be controlled.
-    Examples are pulse polarization setting, pulse shapes and spectra 
+    Examples are pulse polarization setting, pulse shapes and spectra
     in non-linear spectroscopy.
-            
+
 
     Class Details
     -------------
@@ -27,10 +27,10 @@
 
 class LabSetup:
     """Laboratory set-up for non-linear spectroscopy
-    
+
     Class representing laboratory setup for non-linear spectroscopic
     experiments. It holds information about pulse shapes and polarizations.
-    
+
     Pulses can be set in time- and/or frequency-domain. **Consistency between
     the domains is not checked nor enforced**. Consistent conversion between
     domains is provided by convenience routines [TO BE IMPLEMENTED]
@@ -45,32 +45,32 @@
 
 
     """
-    
+
     number_of_pulses = Integer("number_of_pulses")
-    
+
     def __init__(self, nopulses = 3):
-        
+
         # number of pulses in the set-up
         self.number_of_pulses = nopulses
         self.pulse_effects = "rescale_dip"  # Pulse shape effects accounted
                                         # for by rescaling transition dipoles
-                                        # When the pulses are not defined no 
+                                        # When the pulses are not defined no
                                         # rescaling is used.
-    
+
         # orientational averaging matrix for four-wave-mixing
         self.M4 = numpy.array([[4.0, -1.0, -1.0],
                                [-1.0, 4.0, -1.0],
                                [-1.0,-1.0,  4.0]])/30.0
-    
+
         # auxiliary matrix for orientational averaging
         self.F4eM4 = None
-        
+
         # pulse polarizations
         self.e = None
-    
+
         self.timeaxis = None
         self.freqaxis = None
-                        
+
 
         self.has_polarizations = False
         self.has_freqdomain = False
@@ -82,11 +82,11 @@
         # pulses in time- and frequency domain
         self.pulse_t = [None]*nopulses
         self.pulse_f = [None]*nopulses
-        
+
         self._field_set = False
 
         self.dscaling = None
-        
+
         #
         # Pulse characteristics
         #
@@ -97,98 +97,98 @@
         self.phases = numpy.zeros(nopulses, dtype=REAL)
         self.delay_phases = numpy.zeros(nopulses, dtype=REAL)
         self.e = numpy.zeros((nopulses,3), dtype=REAL)
-        
+
         self.saved_params = None
-        
-    
+
+
     def reset_pulse_shape(self):
-        """Recalculates the pulse shapes 
-        
+        """Recalculates the pulse shapes
+
         """
 
         if self.saved_params is not None:
             self.set_pulse_shapes(self.timeaxis, self.saved_params)
         #else:
         #    raise Exception("Pulse shapes must be set first.")
-            
-        
+
+
 
     def set_pulse_shapes(self, axis, params):
         """Sets the pulse properties
-        
-        
-        Pulse shapes or spectra are set in this routine. If axis is of 
-        `TimeAxis` type, the parameters are understood as time domain, 
+
+
+        Pulse shapes or spectra are set in this routine. If axis is of
+        `TimeAxis` type, the parameters are understood as time domain,
         if axis is of `FrequencyAxis` type, they are understood as frequency
         domain.
-        
-        
+
+
         Parameters
         ----------
-        
+
         axis : TimeAxis or FrequencyAxis
-            Quantarhei time axis object, which specifies the values for which 
-            pulse properties are defined. If `TimeAxis` is specified, the 
+            Quantarhei time axis object, which specifies the values for which
+            pulse properties are defined. If `TimeAxis` is specified, the
             parameters are understood as time domain, if `FrequencyAxis`
             is specified, they are understood as frequency domain.
-            
+
         params : dictionary
             Dictionary of pulse parameters. The parameters are the following:
-            `ptype` is the pulse type with possible values `Gaussian` and 
+            `ptype` is the pulse type with possible values `Gaussian` and
             `numeric`. Time domain pulses are specified with their center
             at t = 0.
-            
+
             **Gaussian** pulse has further parameters `amplitude`, `FWHM`,
             and `frequency` with obvious meanings. `FWHM` is speficied in `fs`,
             `frequency` is specified in energy units, while `amplitude`
             is in units of [energy]/[transition dipole moment]. The formula
             for the lineshape is
-            
+
             .. math::
-                 
-                \\rm{shape}(\\omega) = 
+
+                \\rm{shape}(\\omega) =
                 \\frac{2}{\\Delta}\\sqrt{\\frac{\\ln(2)}{\\pi}}
                 \\exp\\left\\{-\\frac{4\\ln(2)\\omega^2}{\\Delta^2}\\right\\}
 
             The same formulae are used for time- and frequency domain
-            definitions. For time domain, :math:`t` should be used in stead of 
+            definitions. For time domain, :math:`t` should be used in stead of
             :math:`\omega`.
 
-            **numeric** pulse is specified by a second parameters `function` 
+            **numeric** pulse is specified by a second parameters `function`
             which should be of DFunction type and specifies line shape around
-            zero frequency. 
+            zero frequency.
 
 
         Examples
         --------
-        
+
         >>> import quantarhei as qr
         >>> import matplotlib.pyplot as plt
         >>> lab = LabSetup()
-        ... 
+        ...
         >>> # Time axis around 0
         >>> time = qr.TimeAxis(-500.0, 1000, 1.0, atype="complete")
 
         Gaussian pulse shape in time domain
-        
+
         >>> pulse2 = dict(ptype="Gaussian", FWHM=150, amplitude=1.0)
         >>> params = (pulse2, pulse2, pulse2)
         >>> lab.set_pulse_arrival_times([0.0, 0.0, 0.0])
         >>> lab.set_pulse_phases([0.0, 0.0, 0.0])  # these settings are compulsory
         >>> lab.set_pulse_shapes(time, params)
-        
+
         Testing the pulse shape
-                
+
         >>> dfc = lab.get_pulse_envelop(1, time.data) # doctest: +SKIP
         >>> pl = plt.plot(time.data, dfc)             # doctest: +SKIP
         >>> plt.show()                                # doctest: +SKIP
-        
+
 
         .. plot::
-            
+
             import quantarhei as qr
             import matplotlib.pyplot as plt
-            
+
             lab = qr.LabSetup()
             time = qr.TimeAxis(-500.0, 1000, 1.0, atype="complete")
             pulse2 = dict(ptype="Gaussian", FWHM=150.0, amplitude=1.0)
@@ -196,63 +196,63 @@
             lab.set_pulse_arrival_times([0.0, 0.0, 0.0])
             lab.set_pulse_phases([0.0, 0.0, 0.0])
             lab.set_pulse_shapes(time, params)
-            
+
             dfc = lab.get_pulse_envelop(1, time.data)
             pl = plt.plot(time.data, dfc)
             plt.show()
 
-        
+
         `numeric` pulse shape in time domain
-        
+
         >>> # We take the DFunction for creation of `numeric`ly defined
         >>> # pulse shape from the previous example
         >>> pls = lab.pulse_t[2]
         >>> # new lab object
         >>> lab2 = LabSetup()
-        
+
         >>> pulse1 = dict(ptype="numeric", function=pls)
         >>> params = (pulse1, pulse1, pulse1)
         >>> lab2.set_pulse_arrival_times([0.0, 0.0, 0.0])
         >>> lab2.set_pulse_phases([0.0, 0.0, 0.0])
         >>> lab2.set_pulse_shapes(time, params)
-        
+
         Testing the pulse shape
-        
+
         >>> dfc = lab2.get_pulse_envelop(1, time.data) # doctest: +SKIP
         >>> pl = plt.plot(time.data, dfc)              # doctest: +SKIP
         >>> plt.show() # we skip output here           # doctest: +SKIP
-        
-        
+
+
         Gaussian pulse shape in frequency domain
-        
-        >>> lab = LabSetup()
-        >>> # FrequencyAxis around 0 
+
+        >>> lab = LabSetup()
+        >>> # FrequencyAxis around 0
         >>> freq = qr.FrequencyAxis(-2500, 1000, 5.0)
-        ... 
+        ...
         >>> pulse2 = dict(ptype="Gaussian", FWHM=800, amplitude=1.0)
         >>> params = (pulse2, pulse2, pulse2)
         >>> lab.set_pulse_arrival_times([0.0, 0.0, 0.0])
         >>> lab.set_pulse_phases([0.0, 0.0, 0.0])
         >>> lab.set_pulse_shapes(freq, params)
-        
+
         Testing the pulse shape
-        
+
         >>> # getting differnt frequency axis
         >>> freq2 = qr.FrequencyAxis(-1003, 100, 20.0)
         >>> # and reading spectrum at two different sets of points
-        >>> dfc1 = lab.get_pulse_spectrum(1, freq.data)  
-        >>> dfc2 = lab.get_pulse_spectrum(1, freq2.data) 
+        >>> dfc1 = lab.get_pulse_spectrum(1, freq.data)
+        >>> dfc2 = lab.get_pulse_spectrum(1, freq2.data)
         >>> pl1 = plt.plot(freq.data, dfc1)             # doctest: +SKIP
         >>> pl2 = plt.plot(freq2.data, fdc2)            # doctest: +SKIP
         >>> plt.show()                                  # doctest: +SKIP
-        
+
         We plot in two different sets of points.
-        
+
         .. plot::
-            
+
             import quantarhei as qr
             import matplotlib.pyplot as plt
-            
+
             lab = qr.LabSetup()
             freq = qr.FrequencyAxis(-2500, 1000, 5.0)
             pulse2 = dict(ptype="Gaussian", FWHM=800.0, amplitude=1.0)
@@ -260,68 +260,68 @@
             lab.set_pulse_arrival_times([0.0, 0.0, 0.0])
             ab.set_pulse_phases([0.0, 0.0, 0.0])
             lab.set_pulse_shapes(freq, params)
-            
+
             freq2 = qr.FrequencyAxis(-1000, 100, 20.0)
-           
+
             dfc1 = lab.get_pulse_spectrum(1, freq.data)
             dfc2 = lab.get_pulse_spectrum(1, freq2.data)
-            pl1 = plt.plot(freq.data, dfc1) 
+            pl1 = plt.plot(freq.data, dfc1)
             pl2 = plt.plot(freq2.data, dfc2)
             plt.show()
 
 
         `numeric` pulse shape in frequency domain
-        
+
         >>> # We take the DFunction for creation of `numeric`ly defined
         >>> # pulse shape from the previous example
         >>> pls = lab.pulse_f[2]
         >>> # new lab object
         >>> lab2 = LabSetup()
-        
+
         >>> pulse1 = dict(ptype="numeric", function=pls)
         >>> params = (pulse1, pulse1, pulse1)
         >>> lab2.set_pulse_arrival_times([0.0, 0.0, 0.0])
         >>> lab2.set_pulse_phases([0.0, 0.0, 0.0])
         >>> lab2.set_pulse_shapes(freq, params)
-        
+
         Testing the pulse shape
-        
+
         >>> dfc = lab2.get_pulse_envelop(1, freq.data) # doctest: +SKIP
         >>> pl = plt.plot(freq.data, dfc)              # doctest: +SKIP
         >>> plt.show() # we skip output here           # doctest: +SKIP
 
-   
+
         Situations in which Exceptions are thrown
-        
+
         >>> pulse3 = dict(ptype="other", FWHM=10, amplitude=1.0)
         >>> params = (pulse3, pulse3, pulse3)
         >>> lab.set_pulse_shapes(time, params)
         Traceback (most recent call last):
             ...
         Exception: Unknown pulse type
-        
+
         >>> params = (pulse2, pulse2)
         >>> lab.set_pulse_shapes(time, params)
         Traceback (most recent call last):
             ...
         Exception: set_pulses requires 3 parameter sets
-        
+
 
         >>> params = (pulse2, pulse2)
         >>> lab.set_pulse_shapes(time.data, params)
         Traceback (most recent call last):
             ...
         Exception: Wrong axis paramater
-        
+
         >>> time = qr.TimeAxis(0.0, 1000, 1.0)
         >>> lab.set_pulse_shapes(time, params)
         Traceback (most recent call last):
             ...
         Exception: TimeAxis has to be of 'complete' type use atype='complete' as a parameter of TimeAxis
 
-        
-        """
-        
+
+        """
+
         if isinstance(axis, TimeAxis):
             if axis.atype == "complete":
                 self.timeaxis = axis
@@ -330,11 +330,11 @@
                 raise Exception("TimeAxis has to be of 'complete' type"+
                                 " use atype='complete' as a parameter"+
                                 " of TimeAxis")
-            
+
         elif isinstance(axis, FrequencyAxis):
             self.freqaxis = axis
             self.axis_type = "frequency"
-            
+
         else:
             raise Exception("Wrong axis paramater")
 
@@ -347,14 +347,14 @@
 
 
         if len(params) == self.number_of_pulses:
-        
-            self.saved_params = params    
-        
+
+            self.saved_params = params
+
             k_p = 0
             for par in params:
-            
+
                 if par["ptype"] == "Gaussian":
-                    
+
                     if self.axis_type == "time":
                         #
                         # Time domain Gaussian pulse around 0.0 as a DFunction
@@ -362,25 +362,25 @@
                         tma = self.timeaxis
                         fwhm = par["FWHM"]
                         amp = par["amplitude"]
-                        
+
                         tc = self.pulse_centers[k_p]
-                        
+
                         # normalized Gaussian mupliplied by amplitude
                         lfc = 4.0*numpy.log(2.0)
                         pi = numpy.pi
                         val = (2.0/fwhm)*numpy.sqrt(numpy.log(2.0)/pi) \
                         *amp*numpy.exp(-lfc*((tma.data-tc)/fwhm)**2)
-                        
+
                         self.pulse_t[k_p] = DFunction(tma, val)
-                    
+
                     elif self.axis_type == "frequency":
-                        
+
                         #
-                        # Frequency domain Gaussian pulse around its central frequency 
+                        # Frequency domain Gaussian pulse around its central frequency
                         # as a DFunction
                         #
                         fra = self.freqaxis
-                        
+
                         fwhm_int = Manager().convert_energy_2_internal_u(par["FWHM"])
 
                         fwhm = Manager().convert_energy_2_current_u(fwhm_int)
@@ -391,27 +391,21 @@
                             freq = par["frequency"]
                         except:
                             freq = 0.0
-                        
+
                         # normalized Gaussian mupliplied by amplitude
-<<<<<<< HEAD
-                        val = (2.0/fwhm)*numpy.sqrt(numpy.log(2.0)/3.14159) \
-                        *amp*numpy.exp(-4.0*numpy.log(2.0)\
-                                       *((fra.data-freq)/fwhm)**2)
-=======
                         val = (2.0/fwhm)*numpy.sqrt(numpy.log(2.0)/numpy.pi) \
                         *amp*numpy.exp(-4.0*numpy.log(2.0)*((fra.data-pcentr)/fwhm)**2)
->>>>>>> 8997516a
-                        
-                        self.pulse_f[k_p] = DFunction(fra, val) 
-                        
+
+                        self.pulse_f[k_p] = DFunction(fra, val)
+
                 elif par["ptype"] == "numeric":
-            
+
                     fce = par["function"]
 
                     if self.axis_type == "time":
-                        
+
                         #
-                        # Create a new DFunction based on the submitted time 
+                        # Create a new DFunction based on the submitted time
                         # axis
                         #
                         data = numpy.zeros(self.timeaxis.length)
@@ -419,59 +413,59 @@
                         for t_p in self.timeaxis.data:
                             data[i_p] = fce.at(t_p)
                             i_p += 1
-                            
+
                         self.pulse_t[k_p] = DFunction(self.timeaxis, data)
-                    
+
                     elif self.axis_type == "frequency":
-                        
+
                         data = numpy.zeros(self.freqaxis.length)
                         i_p = 0
                         for t_p in self.freqaxis.data:
                             data[i_p] = fce.at(t_p)
                             i_p += 1
-                            
+
                         self.pulse_f[k_p] = DFunction(self.freqaxis, data)
-                    
-        
+
+
                 else:
                     raise Exception("Unknown pulse type")
-                    
+
                 k_p += 1
-             
+
             if self.axis_type == "time":
                 self.has_timedomain = True
             elif self.axis_type == "frequency":
                 self.has_freqdomain = True
-                
+
             self._field_set = True
-                
+
         else:
             text = "set_pulses requires "+str(self.number_of_pulses) \
                     +" parameter sets"
             raise Exception(text)
-    
-    
-
-    def set_pulse_polarizations(self, pulse_polarizations=(X, X, X), 
+
+
+
+    def set_pulse_polarizations(self, pulse_polarizations=(X, X, X),
                          detection_polarization=X):
         """Sets polarizations of the experimental pulses
-        
-        
+
+
         Parameters
         ----------
-        
+
         pulse_polarization : tuple like
             Contains three vectors of polarization of the three pulses
             of the experiment. Currently we assume three pulse experiment
             per default.
-            
+
         detection_polarization : array
             Vector of detection polarization
-            
-            
+
+
         Examples
         --------
-        
+
         >>> import quantarhei as qr
         >>> lab = LabSetup()
         >>> lab.set_pulse_polarizations(pulse_polarizations=(qr.utils.vectors.X,
@@ -483,14 +477,14 @@
         [ 1.  0.  0.]
         >>> print(lab.e[2,:])
         [ 0.  0.  1.]
-        
-        
+
+
         >>> lab.set_pulse_polarizations(pulse_polarizations=(qr.utils.vectors.X,
-        ...                                            qr.utils.vectors.Y)) 
+        ...                                            qr.utils.vectors.Y))
         Traceback (most recent call last):
             ...
         Exception: pulse_polarizations requires 3 values
-        
+
         """
         if len(pulse_polarizations) == self.number_of_pulses:
 
@@ -498,32 +492,32 @@
             for i in range(3):
                 self.e[i,:] = pulse_polarizations[i]
             self.e[3,:] = detection_polarization
-            
+
             e = self.e
-            
+
             F4e = numpy.zeros(3)
             F4e[0] = numpy.dot(e[3,:],e[2,:])*numpy.dot(e[1,:],e[0,:])
             F4e[1] = numpy.dot(e[3,:],e[1,:])*numpy.dot(e[2,:],e[0,:])
             F4e[2] = numpy.dot(e[3,:],e[0,:])*numpy.dot(e[2,:],e[1,:])
-            
+
             self.F4eM4 = numpy.dot(F4e,self.M4)
-            
-            
+
+
         else:
             text = "pulse_polarizations requires "+ \
                     str(self.number_of_pulses)+" values"
             raise Exception(text)
-            
+
         self.detection_polarization = detection_polarization
 
-     
+
     def get_pulse_polarizations(self):
         """Returns polarizations of the laser pulses
-        
-        
+
+
         Examples
         --------
-        
+
         >>> import quantarhei as qr
         >>> lab = LabSetup()
         >>> lab.set_pulse_polarizations(pulse_polarizations=(qr.utils.vectors.X,
@@ -532,22 +526,22 @@
         >>> pols = lab.get_pulse_polarizations()
         >>> print(len(pols))
         3
-        
+
         """
         pols = []
         for i in range(self.number_of_pulses):
             pols.append(self.e[i,:])
-            
+
         return pols
 
-        
+
     def get_detection_polarization(self):
         """Returns detection polarizations
-        
-        
+
+
         Examples
         --------
-        
+
         >>> import quantarhei as qr
         >>> lab = LabSetup()
         >>> lab.set_pulse_polarizations(pulse_polarizations=(qr.utils.vectors.X,
@@ -556,19 +550,19 @@
         >>> detpol = lab.get_detection_polarization()
         >>> print(detpol)
         [ 1.  0.  0.]
-        
+
         """
         return self.e[3,:]
 
 
     def convert_to_time(self):
         """Converts pulse information from frequency domain to time domain
-        
-        
-        
+
+
+
         Examples
         --------
-        
+
         >>> import quantarhei as qr
         >>> import matplotlib.pyplot as plt
         >>> lab = LabSetup()
@@ -583,9 +577,9 @@
         >>> pls_1f = lab.pulse_f[1]                          # doctest: +SKIP
         >>> p1 = plt.plot(pls_1f.axis.data, pls_1f.data)     # doctest: +SKIP
         >>> pls_1t = lab.pulse_t[1]                          # doctest: +SKIP
-        >>> p2 = plt.plot(pls_1t.axis.data, pls_1t.data)     # doctest: +SKIP 
+        >>> p2 = plt.plot(pls_1t.axis.data, pls_1t.data)     # doctest: +SKIP
         >>> plt.show()                                       # doctest: +SKIP
-        
+
         .. plot::
 
             import quantarhei as qr
@@ -598,7 +592,7 @@
             lab.set_pulse_phases([0.0, 0.0, 0.0])
             lab.set_pulse_shapes(freq, params)
             lab.convert_to_time()
-            
+
             pls_1f = lab.pulse_f[1]
             plt.plot(pls_1f.axis.data, pls_1f.data)
             pls_1t = lab.pulse_t[1]
@@ -615,20 +609,20 @@
         >>> pulse = dict(ptype="Gaussian", FWHM=20, amplitude=1.0)
         >>> params = (pulse, pulse, pulse)
         >>> lab.set_pulse_arrival_times([0.0, 0.0, 0.0])
-        >>> lab.set_pulse_phases([0.0, 0.0, 0.0])        
+        >>> lab.set_pulse_phases([0.0, 0.0, 0.0])
         >>> lab.set_pulse_shapes(freq, params)
         >>> freq_vals_1 = lab.get_pulse_spectrum(2, freq.data)
         >>> lab.convert_to_time()
-        
+
         Here we override the original frequency domain definition
-        
+
         >>> lab.convert_to_frequency()
         >>> freq_vals_2 = lab.get_pulse_spectrum(2, freq.data)
         >>> numpy.allclose(freq_vals_2, freq_vals_1)
         True
-        
+
         and now the other way round
-        
+
         >>> import quantarhei as qr
         >>> import numpy
         >>> lab = LabSetup()
@@ -636,34 +630,34 @@
         >>> pulse = dict(ptype="Gaussian", FWHM=20, amplitude=1.0)
         >>> params = (pulse, pulse, pulse)
         >>> lab.set_pulse_arrival_times([0.0, 0.0, 0.0])
-        >>> lab.set_pulse_phases([0.0, 0.0, 0.0])        
-        >>> lab.set_pulse_shapes(time, params)  
+        >>> lab.set_pulse_phases([0.0, 0.0, 0.0])
+        >>> lab.set_pulse_shapes(time, params)
         >>> time_vals_1 = lab.get_pulse_envelop(2, time.data)
-        >>> lab.convert_to_frequency()        
- 
+        >>> lab.convert_to_frequency()
+
         Here we override the original time domain definition
-        
+
         >>> lab.convert_to_time()
         >>> time_vals_2 = lab.get_pulse_envelop(2, freq.data)
         >>> numpy.allclose(time_vals_2, time_vals_1)
         True
-        
-        
+
+
         Situation in which excetions are thrown
-        
+
         >>> lab = LabSetup()
         >>> lab.convert_to_time()
         Traceback (most recent call last):
             ...
         Exception: Cannot convert to time domain: frequency domain not set
-        
-        
+
+
         """
         if self.has_freqdomain:
-            
+
             freq = self.freqaxis
             time = freq.get_TimeAxis()
-            
+
             k_p = 0
             for pulse in self.pulse_f:
                 ft_pulse = pulse.get_Fourier_transform()
@@ -673,20 +667,20 @@
                 ft_pulse.axis = time
                 self.pulse_t[k_p] = ft_pulse
                 k_p += 1
-            
+
             self.timeaxis = time
             self.has_timedomain = True
-        
+
         else:
-            raise Exception("Cannot convert to time domain: "+ 
+            raise Exception("Cannot convert to time domain: "+
                             "frequency domain not set")
 
-    
+
     def convert_to_frequency(self):
         """Converts pulse information from time domain to frequency domain
-        
-        
-        
+
+
+
         Examples
         --------
 
@@ -705,7 +699,7 @@
         >>> pls_1t = lab.pulse_t[1]                      # doctest: +SKIP
         >>> plt.plot(pls_1t.axis.data, pls_1t.data)      # doctest: +SKIP
         >>> plt.show()                                   # doctest: +SKIP
-        
+
         .. plot::
 
             import quantarhei as qr
@@ -718,29 +712,29 @@
             lab.set_pulse_phases([0.0, 0.0, 0.0])
             lab.set_pulse_shapes(time, params)
             lab.convert_to_frequency()
-            
+
             pls_1f = lab.pulse_f[1]
             plt.plot(pls_1f.axis.data, pls_1f.data)
             pls_1t = lab.pulse_t[1]
             plt.plot(pls_1t.axis.data, pls_1t.data)
             plt.show()
-            
-        
+
+
         Situation in which excetions are thrown
-        
+
         >>> lab = LabSetup()
         >>> lab.convert_to_frequency()
         Traceback (most recent call last):
             ...
         Exception: Cannot convert to frequency domain: time domain not set
-        
-        
+
+
         """
         if self.has_timedomain:
-            
+
             time = self.timeaxis
             freq = time.get_FrequencyAxis()
-            
+
             k_p = 0
             for pulse in self.pulse_t:
                 ft_pulse = pulse.get_Fourier_transform()
@@ -750,29 +744,29 @@
                 ft_pulse.axis = freq
                 self.pulse_f[k_p] = ft_pulse
                 k_p += 1
-            
+
             self.freqaxis = freq
             self.has_freqdomain = True
-                
+
         else:
-            raise Exception("Cannot convert to frequency domain: "+ 
+            raise Exception("Cannot convert to frequency domain: "+
                             "time domain not set")
-        
-    
+
+
     def get_pulse_envelop(self, k, t):
         """Returns a numpy array with the pulse time-domain envelope
-        
-        
+
+
         Parameters
         ----------
-        
+
         k : int
             Index of the pulse to be returned
-            
+
         t : array like
             Array of time points at which the pulse is returned
-            
-            
+
+
         Examples
         --------
 
@@ -787,13 +781,13 @@
         >>> dfc = lab.get_pulse_envelop(1, [-50.0, -30.0, 2.0, 30.0])
         >>> print(dfc)
         [  1.41569209e-05   1.95716100e-03   3.09310662e-02   1.95716100e-03]
-        
+
         .. plot::
             :include-source:
-            
+
             import quantarhei as qr
             import matplotlib.pyplot as plt
-            
+
             lab = qr.LabSetup()
             time = qr.TimeAxis(-500.0, 1000, 1.0, atype="complete")
             pulse2 = dict(ptype="Gaussian", FWHM=150.0, amplitude=1.0)
@@ -801,38 +795,38 @@
             lab.set_pulse_arrival_times([0.0, 0.0, 0.0])
             lab.set_pulse_phases([0.0, 0.0, 0.0])
             lab.set_pulse_shapes(time, params)
-            
+
             pls = lab.pulse_t[2]
             lab2 = qr.LabSetup()
-            
+
             pulse1 = dict(ptype="numeric", function=pls)
             params = (pulse1, pulse1, pulse1)
             lab2.set_pulse_arrival_times([0.0, 0.0, 0.0])
             lab2.set_pulse_phases([0.0, 0.0, 0.0])
             lab2.set_pulse_shapes(time, params)
-            
+
             dfc = lab2.get_pulse_envelop(1, time.data)
             pl = plt.plot(time.data, dfc)
             plt.show()
 
-        
+
         """
         return self.pulse_t[k].at(t)
-    
-    
+
+
     def get_pulse_spectrum(self, k, omega):
         """Returns a numpy array with the pulse frequency-domain spectrum
 
         Parameters
         ----------
-        
+
         k : int
             Index of the pulse to be returned
-            
+
         omega : array like
             Array of frequency points at which the pulse is returned
-            
-            
+
+
         Examples
         --------
 
@@ -847,15 +841,15 @@
         >>> dfc = lab.get_pulse_spectrum(1, [600.0, 700.0, 800.0, 900.0])
         >>> print(dfc)
         [  2.46865450e-04   1.40563784e-04   7.33935374e-05   3.51409461e-05]
-        
+
         Here is a complete example with setting, getting and plotting spectrum:
 
         .. plot::
             :include-source:
-                
+
             import quantarhei as qr
             import matplotlib.pyplot as plt
-            
+
             lab = qr.LabSetup()
             freq = qr.FrequencyAxis(-2500, 1000, 5.0)
             pulse2 = dict(ptype="Gaussian", FWHM=800.0, amplitude=1.0)
@@ -863,58 +857,58 @@
             lab.set_pulse_arrival_times([0.0, 0.0, 0.0])
             lab.set_pulse_phases([0.0, 0.0, 0.0])
             lab.set_pulse_shapes(freq, params)
-            
+
             pls = lab.pulse_f[2]
             lab2 = qr.LabSetup()
-            
+
             pulse1 = dict(ptype="numeric", function=pls)
             params = (pulse1, pulse1, pulse1)
             lab2.set_pulse_arrival_times([0.0, 0.0, 0.0])
             lab2.set_pulse_phases([0.0, 0.0, 0.0])
             lab2.set_pulse_shapes(freq, params)
-            
+
             dfc = lab2.get_pulse_spectrum(1, freq.data)
             pl = plt.plot(freq.data, dfc)
             plt.show()
 
-        
+
         """
         return self.pulse_f[k].at(omega)
-    
-    
+
+
     def set_pulse_frequencies(self, omegas):
         """Sets pulse frequencies
-        
-        
+
+
         Parameters
         ----------
-        
+
         omegas : array of floats
             Frequencies of pulses
-        
+
         Examples
         --------
-        
+
         >>> lab = LabSetup()
         >>> lab.set_pulse_frequencies([1.0, 2.0, 1.0])
         >>> print(lab.omega)
         [ 1.  2.  1.]
-        
+
         Situation which throws an exception
 
         >>> lab = LabSetup()
-        >>> lab.set_pulse_frequencies([1.0, 2.0, 1.0, 6.0])       
+        >>> lab.set_pulse_frequencies([1.0, 2.0, 1.0, 6.0])
         Traceback (most recent call last):
             ...
         Exception: Wrong number of frequencies: 3 required
-        
-        """
-        
+
+        """
+
         # FIXME: energy unit control has to be in place
         if len(omegas) == self.number_of_pulses:
 
             self.omega = Manager().convert_energy_2_internal_u(numpy.array(omegas, dtype=REAL))
-            
+
         else:
             raise Exception("Wrong number of frequencies: "+
                             str(self.number_of_pulses)+" required")
@@ -922,240 +916,240 @@
 
     def get_pulse_frequency(self, k):
         """Returns frequency of the pulse with index k
-        
+
         Parameters
         ----------
-        
+
         k : int
             Pulse index
-           
+
         Examples
         --------
-        
+
         >>> lab = LabSetup()
         >>> lab.set_pulse_frequencies([1.0, 2.0, 1.0])
         >>> print(lab.get_pulse_frequency(1))
         2.0
-            
+
         """
         return self.omega[k]
-    
-    
+
+
     def set_pulse_arrival_times(self, times):
         """Sets the arrival time (i.e. centers) of the pulses
- 
+
         Parameters
         ----------
-        
+
         times : array of floats
             Arrival times (centers) of the pulses
-        
+
         Examples
         --------
-        
+
         >>> lab = LabSetup()
         >>> lab.set_pulse_arrival_times([1.0, 20.0, 100.0])
         >>> print(lab.pulse_centers)
         [1.0, 20.0, 100.0]
-        
+
         Situation which throws an exception
 
         >>> lab = LabSetup()
-        >>> lab.set_pulse_arrival_times([1.0, 2.0, 1.0, 6.0])       
+        >>> lab.set_pulse_arrival_times([1.0, 2.0, 1.0, 6.0])
         Traceback (most recent call last):
             ...
         Exception: Wrong number of arrival times: 3 required
- 
+
         """
         if len(times) == self.number_of_pulses:
-            
+
             self.pulse_centers = times
             self._centers_set = True
             self.reset_pulse_shape()
-            
+
         else:
             raise Exception("Wrong number of arrival times: "+
-                            str(self.number_of_pulses)+" required")        
-        
+                            str(self.number_of_pulses)+" required")
+
 
     def get_pulse_arrival_times(self):
         """Returns frequency of the pulse with index k
-        
-           
+
+
         Examples
         --------
-        
+
         >>> lab = LabSetup()
         >>> lab.set_pulse_arrival_times([1.0, 20.0, 100.0])
         >>> print(lab.get_pulse_arrival_times())
         [1.0, 20.0, 100.0]
-            
+
         """
         return self.pulse_centers
 
 
     def get_pulse_arrival_time(self, k):
         """Returns frequency of the pulse with index k
-        
+
         Parameters
         ----------
-        
+
         k : int
             Pulse index
-           
+
         Examples
         --------
-        
+
         >>> lab = LabSetup()
         >>> lab.set_pulse_arrival_times([1.0, 20.0, 100.0])
         >>> print(lab.get_pulse_arrival_time(1))
         20.0
-            
+
         """
         return self.pulse_centers[k]
 
 
     def set_pulse_phases(self, phases):
-        """Sets the phases of the individual pulses 
- 
+        """Sets the phases of the individual pulses
+
         Parameters
         ----------
-        
+
         phases : array of floats
             Phases of the pulses
-        
+
         Examples
         --------
-        
+
         >>> lab = LabSetup()
         >>> lab.set_pulse_phases([1.0, 3.14, -1.0])
         >>> print(lab.phases)
         [1.0, 3.14, -1.0]
-        
+
         Situation which throws an exception
 
         >>> lab = LabSetup()
-        >>> lab.set_pulse_phases([1.0, 2.0, 1.0, 6.0])       
+        >>> lab.set_pulse_phases([1.0, 2.0, 1.0, 6.0])
         Traceback (most recent call last):
             ...
         Exception: Wrong number of phases: 3 required
- 
+
         """
         if len(phases) == self.number_of_pulses:
-            
+
             self.phases = phases
-            
+
         else:
             raise Exception("Wrong number of phases: "+
-                            str(self.number_of_pulses)+" required") 
+                            str(self.number_of_pulses)+" required")
 
 
     def get_pulse_phases(self):
         """Returns frequency of the pulse with index k
-        
-           
+
+
         Examples
         --------
-        
+
         >>> lab = LabSetup()
         >>> lab.set_pulse_phases([1.0, 3.14, -1.0])
         >>> print(lab.get_pulse_phases())
         [1.0, 3.14, -1.0]
-            
+
         """
         return self.phases
 
 
     def get_pulse_phase(self, k):
         """Returns frequency of the pulse with index k
-        
+
         Parameters
         ----------
-        
+
         k : int
             Pulse index
-           
+
         Examples
         --------
-        
+
         >>> lab = LabSetup()
         >>> lab.set_pulse_phases([1.0, 3.14, -1.0])
         >>> print(lab.get_pulse_phase(1))
         3.14
-            
+
         """
         return self.phases[k]
-    
-    
+
+
     # def get_field(self, k, rwa=0.0):
     #     """Returns an EField object corresponding to the k-th field
-        
+
     #     """
 
     #     ef = EField(self,omega=self.omega[k],polar=self.e[k,:],
     #                 ftype="Data", data=self.pulse_t[k].data)
     #     ef.subtract_frequency(rwa)
-        
+
     #     return ef
-    
-    
+
+
     # def get_fields(self, rwa=0.0):
     #     """Retruns a list of EField objects for the lab's pulses
-        
+
     #     """
-        
+
     #     fields = [None]*self.number_of_pulses
     #     for kk in range(self.number_of_pulses):
-            
+
     #         ff = self.get_field(kk, rwa=rwa)
     #         fields[kk] = ff
-            
+
     #     return fields
-    
+
     def get_labfield(self, k):
         return LabField(self, k)
 
-        
+
 
     def get_labfields(self):
         """Retruns a list of EField objects for the lab's pulses
-        
-        """
-        
+
+        """
+
         fields = [None]*self.number_of_pulses
-        
+
         for kk in range(self.number_of_pulses):
-            
+
             ff = self.get_labfield(kk)
             fields[kk] = ff
-            
+
         return fields
-    
-    
+
+
     def set_rwa(self, om):
-        
+
         self.saved_omega = numpy.zeros((self.number_of_pulses), dtype=REAL)
-        
+
         self.saved_omega[:] = self.omega[:]
         self.omega[:] -= om
-        
+
     def restore_rwa(self):
-        
+
         if self.saved_omega is None:
             raise Exception("RWA has to be set first")
-            
-        self.omega[:] = self.saved_omega[:] 
-        
-        
+
+        self.omega[:] = self.saved_omega[:]
+
+
     def get_field(self, kk=None, rwa_frequency=None):
         """Returns the total field of the lab or a single field
-        
+
         """
 
         if kk is None:
 
             flds = self.get_labfields()
-            
+
             kk = 0
             for fl in flds:
                 if kk == 0:
@@ -1163,7 +1157,7 @@
                 else:
                     fld += fl.get_field()
                 kk += 1
-        
+
         else:
 
             fl = self.get_labfield(kk)
@@ -1186,7 +1180,7 @@
         """
 
         flds = self.get_labfields()
-        
+
         kk = 0
         for fl in flds:
 
@@ -1194,19 +1188,19 @@
                 fld_d = fl.get_field_derivative()
             else:
                 fld_d += fl.get_field_derivative()
-            
+
             kk += 1
-            
-        return fld_d        
-        
-
- 
+
+        return fld_d
+
+
+
 class labsetup(LabSetup):
     """labsetup is just a different name for the class LabSetup.
-    
+
     All details about usage of the labsetup can be found in the documentation
     of the LabSetup
-    
+
     """
     pass
 
@@ -1214,53 +1208,53 @@
 
 def _labattr(name, target, flag=None):
     """Pointer to a field attribute of the LabSep object
-    
+
     """
-    
+
     storage_name = target
     access_flag = flag
-    
+
     @property
     def prop(self):
         at = getattr(self.labsetup,storage_name)
         return at[self.index]
-    
+
     @prop.setter
-    def prop(self,value):  
+    def prop(self,value):
         at = getattr(self.labsetup,storage_name)
         if access_flag is not None:
             setattr(self, access_flag, True)
         at[self.index] = value
-        
+
     return prop
 
 def _labarray(name, target):
     """Pointer to a field array attribute of the LabSep object
-    
+
     """
-    
+
     storage_name = target
-    
+
     @property
     def prop(self):
         at = getattr(self.labsetup,storage_name)
         return at[self.index,:]
-    
+
     @prop.setter
-    def prop(self,value):  
-        at = getattr(self.labsetup,storage_name)  
+    def prop(self,value):
+        at = getattr(self.labsetup,storage_name)
         at[self.index,:] = value
-        
+
     return prop
 
 
 def _fieldprop(name, flag, sign):
     """Property returning field values over time
-    
+
     """
     cmplx_sign = sign
-    
-    @property 
+
+    @property
     def prop(self):
         if getattr(self.labsetup, flag):
             if cmplx_sign == 1:
@@ -1274,23 +1268,23 @@
                 raise Exception("Only signs of -1, 0 and 1 are allowed.")
         else:
             raise Exception("The property '"+name+"' is not initialited.")
-    
+
     @prop.setter
     def prop(self, value):
         raise Exception("The property '"+name+"' is protected"+
                         " and cannot be set.")
-        
-    return prop        
-    
-        
+
+    return prop
+
+
 def _get_example_lab():
     """Returns a LabSetup instance for doctests
-    
+
     """
     lab = LabSetup(nopulses=3)
-    
+
     return lab
-    
+
 
 class LabField():
     """Class representing electric field of a laser pulse defined in LabSetup
@@ -1304,107 +1298,107 @@
 
     Examples
     --------
-    
+
     Only the number of pulses has to be specified when LabSetup is created.
-    
+
     >>> lab = LabSetup(nopulses=3)
-    
+
     We can ask for a LabField object right away, even before field parameters
     are set.
-    
+
     >>> lf = LabField(lab, 1)
 
     This object has all parameters "empty"
-    
+
     >>> lf.pol
     array([ 0.,  0.,  0.])
-    
+
     >>> lf.om
     0.0
-    
+
     >>> lf.tc
     0.0
-    
+
     >> lf.phi
     0.0
-    
+
     The 'field' property, however, refuses to return values
-    
+
     >>> print(lf.field)
     Traceback (most recent call last):
         ...
     Exception: The property 'field' is not initialited.
-    
+
     Nor it can be set
-    
+
     >>> lf.field = 10.0
     Traceback (most recent call last):
         ...
     Exception: The property 'field' is protected and cannot be set.
-    
+
     The LabField properties will be initialited through the LabSetup object.
     The only rule to follow is that arrival times of the pulses have to be
     specified before the pulse shape.
-        
+
     >>> lab.set_pulse_arrival_times([0.0, 0.0, 100.0])
-    
-    >>> time = TimeAxis(-500.0, 1000, 1.0, atype="complete")    
-    >>> pulse2 = dict(ptype="Gaussian", FWHM=150, amplitude=1.0)  
-    >>> params = (pulse2, pulse2, pulse2)    
-    >>> lab.set_pulse_shapes(time, params) 
+
+    >>> time = TimeAxis(-500.0, 1000, 1.0, atype="complete")
+    >>> pulse2 = dict(ptype="Gaussian", FWHM=150, amplitude=1.0)
+    >>> params = (pulse2, pulse2, pulse2)
+    >>> lab.set_pulse_shapes(time, params)
 
     Everything else can be set before we ask for the field's time dependence.
-    The LabField object can be created even 
+    The LabField object can be created even
 
     >>> lab.set_pulse_polarizations(pulse_polarizations=(X,X,X),
     ...                             detection_polarization=X)
     >>> lab.set_pulse_frequencies([1.0, 1.0, 1.0])
-    >>> lab.set_pulse_phases([0.0, 1.0, 0.0])    
-
-    
+    >>> lab.set_pulse_phases([0.0, 1.0, 0.0])
+
+
     >>> lf = LabField(lab, 2)
     >>> print(lf.get_phase() == lab.phases[2])
     True
-    
+
     >>> lf.set_phase(3.14)
     >>> print(lf.get_phase() == lab.phases[2])
     True
-    
+
     >>> lab.phases[2] = 6.28
     >>> print(lf.get_phase() == lab.phases[2])
     True
-    
+
     >>> print(lf.get_center() == lab.pulse_centers[2])
     True
-    
+
     >>> lf.set_center(12.0)
     >>> print(lab.pulse_centers[2])
     12.0
-    
+
     >>> print(lf.get_frequency() == lab.omega[2])
     True
-    
+
     >>> lf.set_frequency(12.0)
     >>> print(lab.omega[2])
     12.0
-    
+
     >>> lf.get_polarization()
     array([ 1.,  0.,  0.])
-    
+
     >>> lab.e[2,:] = [0.0, 1.0, 0.0]
     >>> lf.get_polarization()
     array([ 0.,  1.,  0.])
-    
+
     >>> lf.set_polarization([0.0, 0.0, 1.0])
     >>> lab.e[2,:]
     array([ 0.,  0.,  1.])
-    
-    
+
+
     # we also have some quick access attributes
-    
+
     >>> print(lf.phi)
     6.28
-    
+
     >>> lf.phi = 1.2
     >>> lf.phi
     1.2
@@ -1414,14 +1408,14 @@
 
     >>> print(lf.tc)
     12.0
-    
+
     >>> lf._center_changed
     False
-    
+
     >>> lf.tc = 10.0
     >>> lf.tc
     10.0
-    
+
     >> lf._center_changed
     True
 
@@ -1431,7 +1425,7 @@
 
     >>> print(lf.om)
     12.0
-    
+
     >>> lf.om = 10.0
     >>> lf.om
     10.0
@@ -1442,22 +1436,22 @@
 
     >>> lf.pol
     array([ 0.,  0.,  1.])
-    
+
     >>> lab.e[2,:] = [0.0, 1.0, 0.0]
     >>> lf.pol
     array([ 0.,  1.,  0.])
-    
+
     >>> lf.pol = [0.0, 0.0, 1.0]
     >>> lab.e[2,:]
     array([ 0.,  0.,  1.])
 
- 
-    Most importantly, we can access the field values 
-    
+
+    Most importantly, we can access the field values
+
     >>> fld = lf.field
     >>> fld.shape
     (1000,)
-    
+
     and this property cannot be directly changed.
     >>> lf.field = 10.0
     Traceback (most recent call last):
@@ -1465,8 +1459,8 @@
     Exception: The property 'field' is protected and cannot be set.
 
     """
-    
-    
+
+
     phi = _labattr("phi","phases")
     delay_phi = _labattr("delay_phi","delay_phases")
     tc = _labattr("tc", "pulse_centers", flag="_center_changed")
@@ -1475,46 +1469,46 @@
     field_p = _fieldprop("field_p","_field_set", 1)
     field_m = _fieldprop("field_p","_field_set", -1)
     field = _fieldprop("field","_field_set", 0)
-    
+
     def __init__(self, labsetup, k):
-        
+
         self.labsetup = labsetup
         self.index = k
         self._center_changed = False
 
-        # delay phase 
+        # delay phase
         self.set_delay_phase(self.tc)
 
-    
+
     def get_phase(self):
         """Returns the phase of the pulse
-        
+
         """
         return self.labsetup.phases[self.index]
-    
-    
+
+
     def get_delay_phase(self):
         """Returns the phase caused by the pulse delay
-        
+
         """
         return self.labsetup.delay_phases[self.index]
 
 
     def get_total_phase(self):
-        
+
         return (self.labsetup.delay_phases[self.index]
                 +self.labsetup.phases[self.index])
-    
-    
+
+
     def set_phase(self, val):
         """Sets the phase of the pulse
-        
+
         Parameters
         ----------
-        
+
         val : float
-        
-        
+
+
         """
         self.labsetup.phases[self.index] = val
         # FIXME: The pulse field has to be updated
@@ -1522,75 +1516,75 @@
 
     def set_delay_phase(self, val):
         """Returns the phase caused by the pulse delay
-        
+
         """
         raise Exception("Setting delay phases independently is not allowed")
-    
+
 
     def get_center(self):
         """Returns the pulse center time
-        
+
         """
         return self.labsetup.pulse_centers[self.index]
-    
+
 
     def set_center(self, val):
         """Sets the pulse center time
-        
+
         val: float
             The center of the pulse
-            
+
         """
         self.labsetup.pulse_centers[self.index] = val
-      
+
         # calculate phase shift associated with the delay
         self.set_delay_phase(val)
         #om = self.labsetup.omega[self.index]
         #phi = val*om
-        #self.labsetup.delay_phases[self.index] = phi 
-        
+        #self.labsetup.delay_phases[self.index] = phi
+
         # reset the pulse shapes
         self.labsetup.reset_pulse_shape()
 
         self._center_changed = False
 
-        
+
     def set_delay_phase(self, val):
         """Calculate and set delay phases
-        
+
         """
         om = self.labsetup.omega[self.index]
         phi = val*om
 
         #print("Setting delay phase of", phi, "val=",val, "om=", om)
-        self.labsetup.delay_phases[self.index] = phi 
-
-        
+        self.labsetup.delay_phases[self.index] = phi
+
+
     def get_frequency(self):
         return self.labsetup.omega[self.index]
 
     def set_frequency(self, val):
         self.labsetup.omega[self.index] = val
-        
+
     def get_polarization(self):
         return self.labsetup.e[self.index,:]
-    
+
     def set_polarization(self, pol):
         self.labsetup.e[self.index,:] = pol
 
     def get_fwhm(self):
         return self.labsetup.saved_params[self.index]["FWHM"]
-        
-        
+
+
     def get_field(self, time=None, sign=1):
         """Returns the electric field of the pulses
-        
+
         """
         if self._center_changed:
             # recalculate pulses
             self.labsetup.reset_pulse_shape()
             # FIXME: might require reseting the phase too!!!
-        
+
         if time is None:
             tt = self.labsetup.timeaxis.data
             env = self.labsetup.pulse_t[self.index].data
@@ -1601,63 +1595,63 @@
             fld = env*numpy.exp(-1j*sign*om*tt)*numpy.exp(1j*sign*phi) \
                      *numpy.exp(1j*sign*delay_phi)
             return fld
-        
+
         else:
             return self.labsetup.pulse_t[self.index].at(time)
 
 
     def get_time_axis(self):
-        return self.labsetup.timeaxis 
-    
-    
+        return self.labsetup.timeaxis
+
+
     def set_rwa(self, om):
-        
+
         self.labsetup.set_rwa(om)
-        
+
 
     def restore_rwa(self):
-        
+
         self.labsetup.restore_rwa()
-        
+
 
     def as_spline_function(self):
         """Returns the spline represention of this field
-        
+
         """
         df = DFunction(self.labsetup.timeaxis, self.get_field())
         return df.as_spline_function()
-        
-            
+
+
     def get_pulse_envelop(self, tt):
         """Returns the envelop values
-        
-        
+
+
         """
 
         #tma = self.timeaxis
         if self.labsetup.saved_params[self.index]["ptype"] == "Gaussian":
             fwhm = self.labsetup.saved_params[self.index]["FWHM"]
             amp = self.labsetup.saved_params[self.index]["amplitude"]
-            
+
             #tc = self.pulse_centers[k_p]
-            
+
             # normalized Gaussian mupliplied by amplitude
             lfc = 4.0*numpy.log(2.0)
             pi = numpy.pi
             val = (2.0/fwhm)*numpy.sqrt(numpy.log(2.0)/pi) \
-            *amp*numpy.exp(-lfc*(tt/fwhm)**2) 
-            
+            *amp*numpy.exp(-lfc*(tt/fwhm)**2)
+
             return val
-        
+
         else:
-            
+
             raise Exception()
-            
-            
+
+
     def get_pulse_envelop_function(self):
         """Return a function to be called later
-        
-        
+
+
         """
 
         if self.labsetup.saved_params[self.index]["ptype"] == "Gaussian":
@@ -1669,14 +1663,12 @@
             def env(tt):
 
                 val = (2.0/fwhm)*numpy.sqrt(numpy.log(2.0)/pi) \
-                    *amp*numpy.exp(-lfc*(tt/fwhm)**2) 
-            
+                    *amp*numpy.exp(-lfc*(tt/fwhm)**2)
+
                 return val
 
             return env
-        
+
         else:
 
-            raise Exception()  
-
-
+            raise Exception()