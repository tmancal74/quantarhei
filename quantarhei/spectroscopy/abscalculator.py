--- conflicted
+++ resolved
@@ -21,16 +21,14 @@
 from ..core.managers import eigenbasis_of
 from ..core.units import convert,kB_intK
 
-<<<<<<< HEAD
 from .linear_spectra import LinSpectrum
-=======
 from ..core.wrappers import prevent_basis_context
 
 from ..qm.hilbertspace.operators import ReducedDensityMatrix
 from .abs2 import AbsSpectrum
 from .. import COMPLEX, REAL
 
->>>>>>> d472d5c5
+#TODO: move _c2g from the calculator and use _c2g instead self._c2g 
 
 class LinSpectrumCalculator(EnergyUnitsManaged):
     """Linear absorption spectrum 
@@ -145,14 +143,9 @@
         self.bootstrapped = False
 
      
-<<<<<<< HEAD
-    def bootstrap(self,rwa=0.0, lab=None, HWHH = None, axis=None, gauss=None, adiabatic=None, fluor=None):
-        """
-=======
-    def bootstrap(self, rwa=0.0, prop=None, lab=None):
+    def bootstrap(self, rwa=0.0, prop=None, lab=None, HWHH = None, axis=None, gauss=None, adiabatic=None, fluor=None):
         """This function sets some additional information before calculation
         
->>>>>>> d472d5c5
         
         >>> time = TimeAxis(0.0, 1000, 1.0)
         >>> with energy_units("1/cm"):
@@ -189,7 +182,6 @@
             
             # it must be shifted by rwa value
             self.frequencyAxis.data += self.rwa     
-<<<<<<< HEAD
         
         if HWHH is not None:  
             self._gass_lineshape = True
@@ -233,14 +225,10 @@
         #    self.system.diagonalize()
                     
         
-    def calculate(self, raw=False):
-=======
-            
         self.bootstrapped = True
 
     @prevent_basis_context                        
     def calculate(self, raw=False, from_dynamics=False, alt=False):
->>>>>>> d472d5c5
         """ Calculates the absorption spectrum 
         
         
@@ -278,7 +266,6 @@
         
         return spect
 
-<<<<<<< HEAD
     def _calculateMolecule(self,rwa):
         
         if self.system._has_system_bath_coupling:
@@ -289,39 +276,6 @@
             stick_width = 1.0/0.1
             
             
-    def _c2g(self,timeaxis,coft):
-        """ Converts correlation function to lineshape function
-        
-        Explicit numerical double integration of the correlation
-        function to form a lineshape function.
-
-        Parameters
-        ----------
-
-        timeaxis : cu.oqs.time.TimeAxis
-            TimeAxis of the correlation function
-            
-        coft : complex numpy array
-            Values of correlation function given at points specified
-            in the TimeAxis object
-            
-        
-        """
-        
-        ta = timeaxis
-        rr = numpy.real(coft)
-        ri = numpy.imag(coft)
-        sr = scipy.interpolate.UnivariateSpline(ta.data,
-                            rr,s=0).antiderivative()(ta.data)
-        sr = scipy.interpolate.UnivariateSpline(ta.data,
-                            sr,s=0).antiderivative()(ta.data)
-        si = scipy.interpolate.UnivariateSpline(ta.data,
-                            ri,s=0).antiderivative()(ta.data)
-        si = scipy.interpolate.UnivariateSpline(ta.data,
-                            si,s=0).antiderivative()(ta.data)
-        gt = sr + 1j*si
-        return gt
-    
     def _equilibrium_excit_populations(self, AG, temperature=300,
                                  relaxation_hamiltonian=None):    
         if relaxation_hamiltonian:
@@ -334,8 +288,6 @@
                              temperature=temperature,
                              relaxation_hamiltonian=relaxation_hamiltonian)
         return rho0
-=======
->>>>>>> d472d5c5
         
     def one_transition_spectrum_abs(self,tr):
         """ Calculates spectrum of one transition
@@ -360,11 +312,150 @@
 #            ct = tr["ct"] # correlation function
         
             # convert correlation function to lineshape function
-<<<<<<< HEAD
-            #gt = self._c2g(ta,ct.data)
+            gt = tr["gt"]
+            #gt = _c2g(ta,ct.data)
+            # calculate time dependent response
+            at = numpy.exp(-gt -1j*om*ta.data)
+        else:
+            # calculate time dependent response
+            at = numpy.exp(-1j*om*ta.data) 
+#        plt.figure()
+#        plt.title("Absorption")
+#        plt.plot(ta.data,numpy.real(at))
+#        plt.plot(ta.data,numpy.imag(at))
+    
+                    
+        if len(gg) == 1:
+            gam = gg[0]
+            rt = numpy.exp(gam*ta.data)
+            at *= rt
+            #print("Constant: ", rt[20], len(at))
+        else:
+            rt = numpy.exp((gg)*ta.data)          
+            at *= rt
+            #print("Time dependent: len = ", rt[20], len(rt))
+            
+        if fwhm!=0.0:
+            gauss = numpy.exp(-2*(numpy.pi**2)*(sgm**2)*(ta.data**2))
+            at *= gauss
+            
+        # Fourier transform the result
+        
+        ft = dd*numpy.fft.hfft(at)*ta.step
+        ft = numpy.fft.fftshift(ft)
+        # invert the order because hfft is a transform with -i
+        ft = numpy.flipud(ft)   
+        # cut the center of the spectrum
+        Nt = ta.length #len(ta.data)        
+        return ft[Nt//2:Nt+Nt//2]
+    
+    def one_transition_spectrum_ld(self,tr):
+        """ Calculates spectrum of one transition
+        
+        
+        """
+        
+
+        ta = tr["ta"] # TimeAxis
+        ld = tr["ld"] # linear dichroism strength
+        om = tr["om"] # frequency - rwa
+        gg = tr["gg"] # natural broadening (constant or time dependent)
+        fwhm = tr["fwhm"] # Additional gaussian broadening of the spectra
+        sgm = fwhm/(2*numpy.sqrt(2*numpy.log(2)))
+        
+        if self.system._has_system_bath_coupling:
+#            ct = tr["ct"] # correlation function
+        
+            # convert correlation function to lineshape function
+            #gt = _c2g(ta,ct.data)
             gt = tr["gt"]
             # calculate time dependent response
             at = numpy.exp(-gt -1j*om*ta.data)
+        else:
+            # calculate time dependent response
+            at = numpy.exp(-1j*om*ta.data) 
+    
+                    
+        if len(gg) == 1:
+            gam = gg[0]
+            rt = numpy.exp(gam*ta.data)
+            at *= rt
+            #print("Constant: ", rt[20], len(at))
+        else:
+            rt = numpy.exp((gg)*ta.data)          
+            at *= rt
+            #print("Time dependent: len = ", rt[20], len(rt))
+            
+        if fwhm!=0.0:
+            gauss = numpy.exp(-2*(numpy.pi**2)*(sgm**2)*(ta.data**2))
+            at *= gauss
+            
+        # Fourier transform the result
+        ft = ld*numpy.fft.hfft(at)*ta.step
+        ft = numpy.fft.fftshift(ft)
+        # invert the order because hfft is a transform with -i
+        ft = numpy.flipud(ft)   
+        # cut the center of the spectrum
+        Nt = ta.length #len(ta.data)        
+        return ft[Nt//2:Nt+Nt//2]
+        
+    def one_transition_spectrum_gauss(self,tr):
+        """ Calculates spectrum of one transition using gaussian broadening
+        of the stick spectra. The definition is the same as for  exat tools: 
+        https://doi.org/10.1002/jcc.25118
+        
+        """
+        
+        
+        fa = tr["fa"]     # Frequency axis
+        HWHH = tr["HWHH"] # Half width at the half hight (maximum)
+        dd = tr["dd"]     # transition dipole strength
+        rr = tr["rr"]     # transition dipole strength
+        ld = tr["ld"]     # linear dichroism strength
+        om = tr["om"]+self.rwa     # frequency
+        
+        # LineShape = lambda p, x: (x/(p[1]*np.sqrt(2*m.pi))*np.exp(-0.5*((x-p[0])/p[1])**2))
+        # broad = broad/np.sqrt(2*np.log(2))
+        sigma = HWHH/numpy.sqrt(2*numpy.log(2))
+        
+        # x = ta.data
+        
+        data = (fa.data/(sigma*numpy.sqrt(2*numpy.pi))*numpy.exp(-0.5*((fa.data-om)/sigma)**2))
+        data_abs = dd*data
+        data_CD = rr*data
+        data_LD = ld*data
+        
+        return data_abs,data_CD, data_LD
+        
+    
+    def one_transition_spectrum_fluor(self,tr):
+        """ Calculates spectrum of one transition
+        
+        
+        """
+        
+
+        ta = tr["ta"] # TimeAxis
+        dd = tr["dd"] # transition dipole strength
+        om = tr["om"] # frequency - rwa
+        gg = tr["gg"] # natural broadening (constant or time dependent)
+        fwhm = tr["fwhm"] # Additional gaussian broadening of the spectra
+        sgm = fwhm/(2*numpy.sqrt(2*numpy.log(2)))
+        
+        # CD and fluorescence can be calculated in this step
+        # TODO if rotatory strength defined calculate also circular dichroism spectra
+        # TOOD calculate fluorescence spectra (for fluorescence there should be a switch because it should be calculated only for the first transition) 
+        
+        
+        if self.system._has_system_bath_coupling:
+#            ct = tr["ct"] # correlation function
+            re = tr["re"] # reorganisation energy
+            
+            # convert correlation function to lineshape function
+            #gt = _c2g(ta,ct.data)
+            gt = tr["gt"]
+            # calculate time dependent response
+            at = numpy.exp(-numpy.conjugate(gt) -1j*om*ta.data + 2j*re*ta.data)
         else:
             # calculate time dependent response
             at = numpy.exp(-1j*om*ta.data) 
@@ -397,149 +488,6 @@
         Nt = ta.length #len(ta.data)        
         return ft[Nt//2:Nt+Nt//2]
     
-    def one_transition_spectrum_ld(self,tr):
-        """ Calculates spectrum of one transition
-        
-        
-        """
-        
-
-        ta = tr["ta"] # TimeAxis
-        ld = tr["ld"] # linear dichroism strength
-        om = tr["om"] # frequency - rwa
-        gg = tr["gg"] # natural broadening (constant or time dependent)
-        fwhm = tr["fwhm"] # Additional gaussian broadening of the spectra
-        sgm = fwhm/(2*numpy.sqrt(2*numpy.log(2)))
-        
-        if self.system._has_system_bath_coupling:
-#            ct = tr["ct"] # correlation function
-        
-            # convert correlation function to lineshape function
-            #gt = self._c2g(ta,ct.data)
-            gt = tr["gt"]
-=======
-            gt = _c2g(ta,ct.data)
->>>>>>> d472d5c5
-            # calculate time dependent response
-            at = numpy.exp(-gt -1j*om*ta.data)
-        else:
-            # calculate time dependent response
-            at = numpy.exp(-1j*om*ta.data) 
-    
-                    
-        if len(gg) == 1:
-            gam = gg[0]
-            rt = numpy.exp(gam*ta.data)
-            at *= rt
-            #print("Constant: ", rt[20], len(at))
-        else:
-            rt = numpy.exp((gg)*ta.data)          
-            at *= rt
-            #print("Time dependent: len = ", rt[20], len(rt))
-            
-        if fwhm!=0.0:
-            gauss = numpy.exp(-2*(numpy.pi**2)*(sgm**2)*(ta.data**2))
-            at *= gauss
-            
-        # Fourier transform the result
-        ft = ld*numpy.fft.hfft(at)*ta.step
-        ft = numpy.fft.fftshift(ft)
-        # invert the order because hfft is a transform with -i
-        ft = numpy.flipud(ft)   
-        # cut the center of the spectrum
-        Nt = ta.length #len(ta.data)        
-        return ft[Nt//2:Nt+Nt//2]
-        
-    def one_transition_spectrum_gauss(self,tr):
-        """ Calculates spectrum of one transition using gaussian broadening
-        of the stick spectra. The definition is the same as for  exat tools: 
-        https://doi.org/10.1002/jcc.25118
-        
-        """
-        
-        
-        fa = tr["fa"]     # Frequency axis
-        HWHH = tr["HWHH"] # Half width at the half hight (maximum)
-        dd = tr["dd"]     # transition dipole strength
-        rr = tr["rr"]     # transition dipole strength
-        ld = tr["ld"]     # linear dichroism strength
-        om = tr["om"]+self.rwa     # frequency
-        
-        # LineShape = lambda p, x: (x/(p[1]*np.sqrt(2*m.pi))*np.exp(-0.5*((x-p[0])/p[1])**2))
-        # broad = broad/np.sqrt(2*np.log(2))
-        sigma = HWHH/numpy.sqrt(2*numpy.log(2))
-        
-        # x = ta.data
-        
-        data = (fa.data/(sigma*numpy.sqrt(2*numpy.pi))*numpy.exp(-0.5*((fa.data-om)/sigma)**2))
-        data_abs = dd*data
-        data_CD = rr*data
-        data_LD = ld*data
-        
-        return data_abs,data_CD, data_LD
-        
-    
-    def one_transition_spectrum_fluor(self,tr):
-        """ Calculates spectrum of one transition
-        
-        
-        """
-        
-
-        ta = tr["ta"] # TimeAxis
-        dd = tr["dd"] # transition dipole strength
-        om = tr["om"] # frequency - rwa
-        gg = tr["gg"] # natural broadening (constant or time dependent)
-        fwhm = tr["fwhm"] # Additional gaussian broadening of the spectra
-        sgm = fwhm/(2*numpy.sqrt(2*numpy.log(2)))
-        
-        # CD and fluorescence can be calculated in this step
-        # TODO if rotatory strength defined calculate also circular dichroism spectra
-        # TOOD calculate fluorescence spectra (for fluorescence there should be a switch because it should be calculated only for the first transition) 
-        
-        
-        if self.system._has_system_bath_coupling:
-#            ct = tr["ct"] # correlation function
-            re = tr["re"] # reorganisation energy
-            
-            # convert correlation function to lineshape function
-            #gt = self._c2g(ta,ct.data)
-            gt = tr["gt"]
-            # calculate time dependent response
-            at = numpy.exp(-numpy.conjugate(gt) -1j*om*ta.data + 2j*re*ta.data)
-        else:
-            # calculate time dependent response
-            at = numpy.exp(-1j*om*ta.data) 
-#        plt.figure()
-#        plt.title("Absorption")
-#        plt.plot(ta.data,numpy.real(at))
-#        plt.plot(ta.data,numpy.imag(at))
-    
-                    
-        if len(gg) == 1:
-            gam = gg[0]
-            rt = numpy.exp(gam*ta.data)
-            at *= rt
-            #print("Constant: ", rt[20], len(at))
-        else:
-            rt = numpy.exp((gg)*ta.data)          
-            at *= rt
-            #print("Time dependent: len = ", rt[20], len(rt))
-            
-        if fwhm!=0.0:
-            gauss = numpy.exp(-2*(numpy.pi**2)*(sgm**2)*(ta.data**2))
-            at *= gauss
-            
-        # Fourier transform the result
-        
-        ft = dd*numpy.fft.hfft(at)*ta.step
-        ft = numpy.fft.fftshift(ft)
-        # invert the order because hfft is a transform with -i
-        ft = numpy.flipud(ft)   
-        # cut the center of the spectrum
-        Nt = ta.length #len(ta.data)        
-        return ft[Nt//2:Nt+Nt//2]
-    
     def one_transition_spectrum_cd(self,tr):
         """ Calculates spectrum of one transition
         
@@ -563,7 +511,7 @@
 #            ct = tr["ct"] # correlation function
         
             # convert correlation function to lineshape function
-            #gt = self._c2g(ta,ct.data)
+            #gt = _c2g(ta,ct.data)
             gt = tr["gt"]
             # calculate time dependent response
             at = numpy.exp(-gt -1j*om*ta.data)
@@ -621,7 +569,6 @@
             Na += monomer.nel-1
         
         ct = numpy.zeros((Nt),dtype=numpy.complex128)
-<<<<<<< HEAD
         #Na = AG.nmono
         for kk in range(Na):
             
@@ -633,19 +580,6 @@
                 
                 ct += ((SS[kk+1,n+1]**2)*(SS[ll+1,n+1]**2)*cfm.get_coft(kk,ll))
                 #*AG.egcf_matrix.get_coft(nkk,nll))
-=======
-        
-        # electronic states corresponding to single excited states
-        elst = numpy.where(AG.which_band == 1)[0]
-        for el1 in elst:
-            for el2 in elst:
-                if cfm.cpointer[el1-1,el2-1] == 0:
-                    continue
-                coft = cfm.get_coft(el1-1,el2-1) 
-                for kk in AG.vibindices[el1]:
-                    for ll in AG.vibindices[el2]:
-                        ct += ((SS[kk,n]**2)*(SS[ll,n]**2)*coft)
->>>>>>> d472d5c5
             
         return ct
     
@@ -765,7 +699,6 @@
 #        print(Rot_n,energy,n)
         return Rot_n           
 
-<<<<<<< HEAD
     def _excitonic_rotatory_strength_fullv(self,SS,AG,energy,n):
         # Initialize rotatory strength
         Rot_n = 0
@@ -835,8 +768,6 @@
             reorg_exct[n] = numpy.dot(SS[:,n]**4,reorg_site)
                 
         return reorg_exct
-=======
->>>>>>> d472d5c5
         
     def _calculate_monomer(self, raw=False):
         """ Calculates the absorption spectrum of a monomer 
@@ -858,7 +789,7 @@
         if self.system._has_system_bath_coupling:
             # correlation function
             ct = self.system.get_egcf((0,1))   
-            gt = self._c2g(ta,ct.data)
+            gt = _c2g(ta,ct.data)
             tr = {"ta":ta,"dd":dd,"om":om-self.rwa,"ct":ct,"gt":gt,"gg":gama,"fwhm":0.0}
         else:
             tr = {"ta":ta,"dd":dd,"om":om-self.rwa,"gg":gama,"fwhm":0.0}
@@ -890,7 +821,7 @@
             if self.system._has_system_bath_coupling:
                 # correlation function
                 ct = self.system.get_egcf((0,ii))   
-                gt = self._c2g(ta,ct.data)
+                gt = _c2g(ta,ct.data)
                 tr = {"ta":ta,"dd":dd,"om":om-self.rwa,"ct":ct,"gt":gt,"gg":gama,"fwhm":0.0}
             else:
                 tr = {"ta":ta,"dd":dd,"om":om-self.rwa,"gg":gama,"fwhm":0.0}
@@ -915,13 +846,6 @@
             data = axis.data*data
             data_fl = (axis.data**3)*data_fl
 
-<<<<<<< HEAD
-        
-        spect_abs = LinSpectrum(axis=axis, data=data)
-        fluor_spect = LinSpectrum(axis=axis, data=data_fl)
-        
-        return {"abs": spect_abs, "fluor": fluor_spect}
-=======
         spect = AbsSpectrum(axis=axis, data=data)
         
         return spect
@@ -929,7 +853,6 @@
     
     def _calculate_abs_from_dynamics(self, raw=False, alt=False):
         """Calculates the absorption spectrum of a molecule from its dynamics
->>>>>>> d472d5c5
         
         """
 
@@ -994,10 +917,11 @@
         if not raw:
             data = axis.data*data
         
-        spect = AbsSpectrum(axis=axis, data=data)
-        
-        return spect
-
+        spect_abs = LinSpectrum(axis=axis, data=data)
+        fluor_spect = LinSpectrum(axis=axis, data=data_fl)
+        
+        return {"abs": spect_abs, "fluor": fluor_spect}
+        #return spect
 
     def _calculate_aggregate(self, relaxation_tensor=None,
                              relaxation_hamiltonian=None, rate_matrix=None,
@@ -1015,7 +939,6 @@
         else:
             HH = relaxation_hamiltonian
             
-<<<<<<< HEAD
         if self._is_adiabatic:
             # subtract site reorganisation energy from the sites
             HH,reorg_site = self._subtract_site_reorg(self.system,HH,subtract_bath=self._adiabatic_noBath)
@@ -1032,11 +955,8 @@
             for ii in range(HH.dim):
                 HH._data[ii,ii] += reorg_excit[ii]
         
-        
-=======
-        SS = HH.diagonalize() # transformed into eigenbasis
-
->>>>>>> d472d5c5
+        #SS = HH.diagonalize() # transformed into eigenbasis
+
         # Transition dipole moment operator
         DD = self.system.get_TransitionDipoleMoment()
         # transformed into the basis of Hamiltonian eigenstates
@@ -1091,13 +1011,9 @@
         tr["om"] = HH.data[1,1]-HH.data[0,0]-self.rwa
         # get a transformed ct here
         ct = self._excitonic_coft(SS,self.system,1)
-<<<<<<< HEAD
-=======
-        #tr.append(ct)
->>>>>>> d472d5c5
         tr["ct"] = ct
         # calculate g(t)   
-        tr["gt"] = self._c2g(tr["ta"],tr["ct"].data)
+        tr["gt"] = _c2g(tr["ta"],tr["ct"].data)
         # get reorganization energy
         tr["re"] = self._excitonic_reorg_energy(SS,self.system,1)
         # get rotatory strength
@@ -1168,8 +1084,7 @@
             tr["om"] = HH.data[ii,ii]-HH.data[0,0]-self.rwa
             #tr[3] = self._excitonic_coft(SS,self.system,ii-1) # update ct here
             tr["ct"] = self._excitonic_coft(SS,self.system,ii)
-<<<<<<< HEAD
-            tr["gt"] = self._c2g(tr["ta"],tr["ct"].data)
+            tr["gt"] = _c2g(tr["ta"],tr["ct"].data)
             tr["re"] = self._excitonic_reorg_energy(SS,self.system,ii)
             tr["rr"] = self._excitonic_rotatory_strength_fullv(SS,self.system,energy,ii)
             dip = DD.data[0,ii]
@@ -1180,8 +1095,6 @@
             # conversion factor is convert rotatory strength to inverse centimeters and multiply *numpy.pi*1e-4
 
 
-=======
->>>>>>> d472d5c5
             
             #
             # Calculates spectrum of a single transition
@@ -1248,7 +1161,6 @@
                  rate_matrix=None,
                  effective_hamiltonian=None):
 
-<<<<<<< HEAD
         super().__init__(timeaxis,
                  system=system,
                  dynamics=dynamics,
@@ -1275,7 +1187,6 @@
                 raise Exception("System to calculate spectrum for not defined")
         
         return spect
-=======
 
 def _spect_from_dyn(time, HH, DD, prop, rhoeq, secular=False):
     """Calculation of the first order signal field.
@@ -1433,4 +1344,3 @@
                         si,s=0).antiderivative()(ta.data)
     gt = sr + 1j*si
     return gt
->>>>>>> d472d5c5
