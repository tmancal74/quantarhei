--- conflicted
+++ resolved
@@ -1,17 +1,17 @@
 # -*- coding: utf-8 -*-
 """
-    Linear absorption spectrum 
-    
+    Linear absorption spectrum
+
     Linear absorption spectrum of a molecule or an aggregate of molecules.
-    
-    
+
+
 """
 import numpy
 import scipy
 import copy
 
 from ..utils import derived_type
-from ..builders import Molecule 
+from ..builders import Molecule
 from ..builders import Aggregate
 from ..builders import OpenSystem
 from ..core.time import TimeAxis
@@ -29,20 +29,20 @@
 from .abs2 import AbsSpectrum
 from .. import COMPLEX, REAL
 
-#TODO: move _c2g from the calculator and use _c2g instead self._c2g 
+#TODO: move _c2g from the calculator and use _c2g instead self._c2g
 
 class LinSpectrumCalculator(EnergyUnitsManaged):
-    """Linear absorption spectrum 
-    
+    """Linear absorption spectrum
+
     Parameters
     ----------
     timeaxis : quantarhei.TimeAxis
         TimeAxis on which the calculation will be performed
-        
+
     system : quantarhei.Molecule or quantathei.Aggregate
         System for which the absorption spectrum will be calculated.
-        
-        
+
+
     Examples
     --------
 
@@ -53,71 +53,71 @@
     Traceback (most recent call last):
         ...
     TypeError: system must be of type [<class 'quantarhei.builders.molecules.Molecule'>, <class 'quantarhei.builders.aggregates.Aggregate'>, <class 'quantarhei.builders.opensystem.OpenSystem'>]
-    
+
     >>> with energy_units("1/cm"):
     ...     mol = Molecule([0.0, 10000.0])
     >>> absc = AbsSpectrumCalculator(time, mol)
-    
+
     The method bootstrap() must be called before calculate()
-    
-    >>> abs = absc.calculate() 
+
+    >>> abs = absc.calculate()
     Traceback (most recent call last):
-        ...    
+        ...
     Exception: Calculator must be bootstrapped first: call bootstrap() method of this object.
-    
-    
+
+
     Molecule does not provide RWA information automatically
-    
+
     >>> HH = mol.get_Hamiltonian()
     >>> HH.has_rwa
     False
-    
+
     Setting the RWA frequency can be therefore done explicitely
-    
+
     >>> absc.bootstrap(rwa=1.0)
     >>> print(absc.rwa)
     1.0
-    
+
     When RWA is specified for the Hamiltonian
-    
+
     >>> HH.set_rwa([0, 1])
-    
-    setting RWA explicitely in bootstrap() is ignored. The value from the 
+
+    setting RWA explicitely in bootstrap() is ignored. The value from the
     Molecule is used.
-    
+
     >>> absc.bootstrap(rwa=1.1)
     >>> print("%5.5f" % absc.rwa)
     1.88365
 
     RWA can be set by the Molecule
-    
+
     >>> with energy_units("1/cm"):
     ...     mol = Molecule([0.0, 10000.0])
     >>> absc = AbsSpectrumCalculator(time, mol)
     >>> mol.set_electronic_rwa([0, 1])
     >>> absc.bootstrap()
-    
+
     """
 
     TimeAxis = derived_type("TimeAxis",TimeAxis)
     system = derived_type("system",[Molecule,Aggregate,OpenSystem])
-    
+
     def __init__(self, timeaxis,
                  system=None,
                  dynamics="secular",
                  relaxation_tensor=None,
                  rate_matrix=None,
                  effective_hamiltonian=None):
-        
+
         # protected properties
         self.TimeAxis = timeaxis
         self.system = system
-        
+
         if dynamics in ["secular", "non-secular"]:
             self.dynamics = dynamics
         else:
             raise Exception("Unknown type of dynamics: "+str(dynamics))
-                    
+
         # unprotected properties
         self._relaxation_tensor = None
         self._rate_matrix = None
@@ -135,32 +135,32 @@
         if rate_matrix is not None:
             self._rate_matrix = rate_matrix
             self._has_rate_matrix = True
-            
+
         self._pop_fluor = "vertical"
-            
+
         self.rwa = 0.0
         self.prop_has_rwa = False
-        
+
         self.bootstrapped = False
 
-     
+
     def bootstrap(self, rwa=0.0, prop=None, lab=None, HWHH = None, axis=None, gauss=None, adiabatic=None, fluor=None):
         """This function sets some additional information before calculation
-        
-        
+
+
         >>> time = TimeAxis(0.0, 1000, 1.0)
         >>> with energy_units("1/cm"):
         ...     mol = Molecule([0.0, 10000.0])
-        >>> absc = AbsSpectrumCalculator(time, mol)  
-        
+        >>> absc = AbsSpectrumCalculator(time, mol)
+
         >>> absc.bootstrap()
         Traceback (most recent call last):
             ...
         Exception: RWA not set by system nor explicitely.
         """
-        
+
         self.prop = prop
-        
+
         HH = self.system.get_Hamiltonian()
         if HH.has_rwa:
             # if HH has RWA, the 'rwa' argument is ignored
@@ -176,31 +176,31 @@
                 raise Exception("RWA not set by system nor explicitely.")
 
         #self.rwa = self.convert_2_internal_u(rwa)
-            
+
         with energy_units("int"):
             # sets the frequency axis for plottig
             self.frequencyAxis = self.TimeAxis.get_FrequencyAxis()
-            
+
             # it must be shifted by rwa value
-            self.frequencyAxis.data += self.rwa     
-        
-        if HWHH is not None:  
+            self.frequencyAxis.data += self.rwa
+
+        if HWHH is not None:
             self._gass_lineshape = True
             self.HWHH = self.convert_2_internal_u(HWHH)
-        
-        if gauss is not None: 
+
+        if gauss is not None:
             self._gauss_broad = True
             self.gauss = self.convert_2_internal_u(gauss)
-        
+
         if adiabatic is not None:
             if adiabatic == False:
                 self._is_adiabatic = False
             else:
                 self._is_adiabatic = True
-            
+
             if (adiabatic == "SubtractBath") or (adiabatic == "NoBath"):
                 self._adiabatic_noBath = True
-        
+
         if fluor is not None:
             if fluor=="vertical":
                 self._pop_fluor = "vertical"
@@ -208,11 +208,11 @@
                 self._pop_fluor = "adiabatic"
             else:
                 raise Warning("fluor keyword value unknown. Allowed values are vertical or adiabatic.")
-            
-        
+
+
         if axis is not None:
             if axis=="x":
-                self.ld_axis = numpy.array([1.0,0.0,0.0],dtype="f8")   
+                self.ld_axis = numpy.array([1.0,0.0,0.0],dtype="f8")
             elif axis=="y":
                 self.axis = numpy.array([0.0,1.0,0.0],dtype="f8")
             elif axis=="z":
@@ -221,36 +221,36 @@
                 self.ld_axis = axis/numpy.linalg.norm(axis)
         else:
             self.ld_axis = numpy.array([0.0,0.0,1.0],dtype="f8")
-        
+
         #if isinstance(self.system, Aggregate):
         #    self.system.diagonalize()
-                    
-        
+
+
         self.bootstrapped = True
 
-    @prevent_basis_context                        
+    @prevent_basis_context
     def calculate(self, raw=False, from_dynamics=False, alt=False):
-        """ Calculates the absorption spectrum 
-        
-        
+        """ Calculates the absorption spectrum
+
+
         """
-        
+
         if not self.bootstrapped:
             raise Exception("Calculator must be bootstrapped first: "+
                             "call bootstrap() method of this object.")
-        
+
         with energy_units("int"):
-            
+
             if self.system is not None:
-                
+
                 if from_dynamics:
-                    
+
                     # alt = True is for testing only
                     spect = self._calculate_abs_from_dynamics(raw=raw,
                                                               alt=alt)
-                        
+
                 elif isinstance(self.system, Aggregate):
-                    spect = self._calculate_aggregate( 
+                    spect = self._calculate_aggregate(
                                             relaxation_tensor=
                                             self._relaxation_tensor,
                                             rate_matrix=
@@ -258,28 +258,28 @@
                                             relaxation_hamiltonian=
                                             self._relaxation_hamiltonian,
                                             raw=raw)
-                    
+
                 elif isinstance(self.system, (Molecule, OpenSystem)):
-                    #self._calculate_Molecule(rwa) 
+                    #self._calculate_Molecule(rwa)
                     spect = self._calculate_monomer(raw=raw)
 
             else:
                 raise Exception("System to calculate spectrum for not defined")
-        
+
         return spect
 
     def _calculateMolecule(self,rwa):
-        
+
         if self.system._has_system_bath_coupling:
             raise Exception("Not yet implemented")
-        else: 
-            # calculating stick spectra  
+        else:
+            # calculating stick spectra
 
             stick_width = 1.0/0.1
-            
-            
+
+
     def _equilibrium_excit_populations(self, AG, temperature=300,
-                                 relaxation_hamiltonian=None):    
+                                 relaxation_hamiltonian=None):
         if relaxation_hamiltonian:
             H = relaxation_hamiltonian
         else:
@@ -290,13 +290,13 @@
                              temperature=temperature,
                              relaxation_hamiltonian=relaxation_hamiltonian)
         return rho0
-        
+
     def one_transition_spectrum_abs(self,tr):
         """ Calculates spectrum of one transition
-        
-        
+
+
         """
-        
+
 
         ta = tr["ta"] # TimeAxis
         dd = tr["dd"] # transition dipole strength
@@ -304,15 +304,15 @@
         gg = tr["gg"] # natural broadening (constant or time dependent)
         fwhm = tr["fwhm"] # Additional gaussian broadening of the spectra
         sgm = fwhm/(2*numpy.sqrt(2*numpy.log(2)))
-        
+
         # CD and fluorescence can be calculated in this step
         # TODO if rotatory strength defined calculate also circular dichroism spectra
-        # TOOD calculate fluorescence spectra (for fluorescence there should be a switch because it should be calculated only for the first transition) 
-        
-        
+        # TOOD calculate fluorescence spectra (for fluorescence there should be a switch because it should be calculated only for the first transition)
+
+
         if self.system._has_system_bath_coupling:
 #            ct = tr["ct"] # correlation function
-        
+
             # convert correlation function to lineshape function
             gt = tr["gt"]
             #gt = _c2g(ta,ct.data)
@@ -320,43 +320,43 @@
             at = numpy.exp(-gt -1j*om*ta.data)
         else:
             # calculate time dependent response
-            at = numpy.exp(-1j*om*ta.data) 
+            at = numpy.exp(-1j*om*ta.data)
 #        plt.figure()
 #        plt.title("Absorption")
 #        plt.plot(ta.data,numpy.real(at))
 #        plt.plot(ta.data,numpy.imag(at))
-    
-                    
+
+
         if len(gg) == 1:
             gam = gg[0]
             rt = numpy.exp(gam*ta.data)
             at *= rt
             #print("Constant: ", rt[20], len(at))
         else:
-            rt = numpy.exp((gg)*ta.data)          
+            rt = numpy.exp((gg)*ta.data)
             at *= rt
             #print("Time dependent: len = ", rt[20], len(rt))
-            
+
         if fwhm!=0.0:
             gauss = numpy.exp(-2*(numpy.pi**2)*(sgm**2)*(ta.data**2))
             at *= gauss
-            
+
         # Fourier transform the result
-        
+
         ft = dd*numpy.fft.hfft(at)*ta.step
         ft = numpy.fft.fftshift(ft)
         # invert the order because hfft is a transform with -i
-        ft = numpy.flipud(ft)   
+        ft = numpy.flipud(ft)
         # cut the center of the spectrum
-        Nt = ta.length #len(ta.data)        
+        Nt = ta.length #len(ta.data)
         return ft[Nt//2:Nt+Nt//2]
-    
+
     def one_transition_spectrum_ld(self,tr):
         """ Calculates spectrum of one transition
-        
-        
+
+
         """
-        
+
 
         ta = tr["ta"] # TimeAxis
         ld = tr["ld"] # linear dichroism strength
@@ -364,10 +364,10 @@
         gg = tr["gg"] # natural broadening (constant or time dependent)
         fwhm = tr["fwhm"] # Additional gaussian broadening of the spectra
         sgm = fwhm/(2*numpy.sqrt(2*numpy.log(2)))
-        
+
         if self.system._has_system_bath_coupling:
 #            ct = tr["ct"] # correlation function
-        
+
             # convert correlation function to lineshape function
             #gt = _c2g(ta,ct.data)
             gt = tr["gt"]
@@ -375,67 +375,67 @@
             at = numpy.exp(-gt -1j*om*ta.data)
         else:
             # calculate time dependent response
-            at = numpy.exp(-1j*om*ta.data) 
-    
-                    
+            at = numpy.exp(-1j*om*ta.data)
+
+
         if len(gg) == 1:
             gam = gg[0]
             rt = numpy.exp(gam*ta.data)
             at *= rt
             #print("Constant: ", rt[20], len(at))
         else:
-            rt = numpy.exp((gg)*ta.data)          
+            rt = numpy.exp((gg)*ta.data)
             at *= rt
             #print("Time dependent: len = ", rt[20], len(rt))
-            
+
         if fwhm!=0.0:
             gauss = numpy.exp(-2*(numpy.pi**2)*(sgm**2)*(ta.data**2))
             at *= gauss
-            
+
         # Fourier transform the result
         ft = ld*numpy.fft.hfft(at)*ta.step
         ft = numpy.fft.fftshift(ft)
         # invert the order because hfft is a transform with -i
-        ft = numpy.flipud(ft)   
+        ft = numpy.flipud(ft)
         # cut the center of the spectrum
-        Nt = ta.length #len(ta.data)        
+        Nt = ta.length #len(ta.data)
         return ft[Nt//2:Nt+Nt//2]
-        
+
     def one_transition_spectrum_gauss(self,tr):
         """ Calculates spectrum of one transition using gaussian broadening
-        of the stick spectra. The definition is the same as for  exat tools: 
+        of the stick spectra. The definition is the same as for  exat tools:
         https://doi.org/10.1002/jcc.25118
-        
+
         """
-        
-        
+
+
         fa = tr["fa"]     # Frequency axis
         HWHH = tr["HWHH"] # Half width at the half hight (maximum)
         dd = tr["dd"]     # transition dipole strength
         rr = tr["rr"]     # transition dipole strength
         ld = tr["ld"]     # linear dichroism strength
         om = tr["om"]+self.rwa     # frequency
-        
+
         # LineShape = lambda p, x: (x/(p[1]*np.sqrt(2*m.pi))*np.exp(-0.5*((x-p[0])/p[1])**2))
         # broad = broad/np.sqrt(2*np.log(2))
         sigma = HWHH/numpy.sqrt(2*numpy.log(2))
-        
+
         # x = ta.data
-        
+
         data = (fa.data/(sigma*numpy.sqrt(2*numpy.pi))*numpy.exp(-0.5*((fa.data-om)/sigma)**2))
         data_abs = dd*data
         data_CD = rr*data
         data_LD = ld*data
-        
+
         return data_abs,data_CD, data_LD
-        
-    
+
+
     def one_transition_spectrum_fluor(self,tr):
         """ Calculates spectrum of one transition
-        
-        
+
+
         """
-        
+
 
         ta = tr["ta"] # TimeAxis
         dd = tr["dd"] # transition dipole strength
@@ -443,16 +443,16 @@
         gg = tr["gg"] # natural broadening (constant or time dependent)
         fwhm = tr["fwhm"] # Additional gaussian broadening of the spectra
         sgm = fwhm/(2*numpy.sqrt(2*numpy.log(2)))
-        
+
         # CD and fluorescence can be calculated in this step
         # TODO if rotatory strength defined calculate also circular dichroism spectra
-        # TOOD calculate fluorescence spectra (for fluorescence there should be a switch because it should be calculated only for the first transition) 
-        
-        
+        # TOOD calculate fluorescence spectra (for fluorescence there should be a switch because it should be calculated only for the first transition)
+
+
         if self.system._has_system_bath_coupling:
 #            ct = tr["ct"] # correlation function
             re = tr["re"] # reorganisation energy
-            
+
             # convert correlation function to lineshape function
             #gt = _c2g(ta,ct.data)
             gt = tr["gt"]
@@ -460,42 +460,42 @@
             at = numpy.exp(-numpy.conjugate(gt) -1j*om*ta.data + 2j*re*ta.data)
         else:
             # calculate time dependent response
-            at = numpy.exp(-1j*om*ta.data) 
+            at = numpy.exp(-1j*om*ta.data)
 #        plt.figure()
 #        plt.title("Absorption")
 #        plt.plot(ta.data,numpy.real(at))
 #        plt.plot(ta.data,numpy.imag(at))
-    
-                    
+
+
         if len(gg) == 1:
             gam = gg[0]
             rt = numpy.exp(gam*ta.data)
             at *= rt
             #print("Constant: ", rt[20], len(at))
         else:
-            rt = numpy.exp((gg)*ta.data)          
+            rt = numpy.exp((gg)*ta.data)
             at *= rt
             #print("Time dependent: len = ", rt[20], len(rt))
-            
+
         if fwhm!=0.0:
             gauss = numpy.exp(-2*(numpy.pi**2)*(sgm**2)*(ta.data**2))
             at *= gauss
-            
+
         # Fourier transform the result
         ft = dd*numpy.fft.hfft(at)*ta.step
         ft = numpy.fft.fftshift(ft)
         # invert the order because hfft is a transform with -i
-        ft = numpy.flipud(ft)   
+        ft = numpy.flipud(ft)
         # cut the center of the spectrum
-        Nt = ta.length #len(ta.data)        
+        Nt = ta.length #len(ta.data)
         return ft[Nt//2:Nt+Nt//2]
-    
+
     def one_transition_spectrum_cd(self,tr):
         """ Calculates spectrum of one transition
-        
-        
+
+
         """
-        
+
 
         ta = tr["ta"] # TimeAxis
         rr = tr["rr"] # transition dipole strength
@@ -503,15 +503,15 @@
         gg = tr["gg"] # natural broadening (constant or time dependent)
         fwhm = tr["fwhm"] # Additional gaussian broadening of the spectra
         sgm = fwhm/(2*numpy.sqrt(2*numpy.log(2)))
-        
+
         # CD and fluorescence can be calculated in this step
         # TODO if rotatory strength defined calculate also circular dichroism spectra
-        # TOOD calculate fluorescence spectra (for fluorescence there should be a switch because it should be calculated only for the first transition) 
-        
-        
+        # TOOD calculate fluorescence spectra (for fluorescence there should be a switch because it should be calculated only for the first transition)
+
+
         if self.system._has_system_bath_coupling:
 #            ct = tr["ct"] # correlation function
-        
+
             # convert correlation function to lineshape function
             #gt = _c2g(ta,ct.data)
             gt = tr["gt"]
@@ -519,85 +519,85 @@
             at = numpy.exp(-gt -1j*om*ta.data)
         else:
             # calculate time dependent response
-            at = numpy.exp(-1j*om*ta.data) 
+            at = numpy.exp(-1j*om*ta.data)
 #        plt.figure()
 #        plt.title("Absorption")
 #        plt.plot(ta.data,numpy.real(at))
 #        plt.plot(ta.data,numpy.imag(at))
-    
-                    
+
+
         if len(gg) == 1:
             gam = gg[0]
             rt = numpy.exp(gam*ta.data)
             at *= rt
             #print("Constant: ", rt[20], len(at))
         else:
-            rt = numpy.exp((gg)*ta.data)          
+            rt = numpy.exp((gg)*ta.data)
             at *= rt
             #print("Time dependent: len = ", rt[20], len(rt))
-            
+
         if fwhm!=0.0:
             gauss = numpy.exp(-2*(numpy.pi**2)*(sgm**2)*(ta.data**2))
             at *= gauss
-            
+
         # Fourier transform the result
         ft = rr*numpy.fft.hfft(at)*ta.step
         ft = numpy.fft.fftshift(ft)
         # invert the order because hfft is a transform with -i
-        ft = numpy.flipud(ft)   
+        ft = numpy.flipud(ft)
         # cut the center of the spectrum
-        Nt = ta.length #len(ta.data)        
+        Nt = ta.length #len(ta.data)
         return ft[Nt//2:Nt+Nt//2]
 
-        
+
     def _excitonic_coft_old(self,SS,AG,n):
-        """ Returns energy gap correlation function data of an exciton state 
-        
+        """ Returns energy gap correlation function data of an exciton state
+
         """
-        
+
         # FIXME: works only for 2 level molecules
-        
+
         c0 = AG.monomers[0].get_transition_environment((0,1)).data #get_egcf((0,1))
         Nt = len(c0)
-        
+
         # SystemBathInteraction
         sbi = AG.get_SystemBathInteraction()
         # CorrelationFunctionMatrix
         cfm = sbi.CC
-        
+
         # get number of monomeric basis states
         Na = 0
         for monomer in AG.monomers:
             Na += monomer.nel-1
-        
+
         ct = numpy.zeros((Nt),dtype=numpy.complex128)
         #Na = AG.nmono
         for kk in range(Na):
-            
+
             #nkk = AG.monomers[kk].egcf_mapping[0]
-            
+
             for ll in range(Na):
-            
+
                 #nll = AG.monomers[ll].egcf_mapping[0]
-                
+
                 ct += ((SS[kk+1,n+1]**2)*(SS[ll+1,n+1]**2)*cfm.get_coft(kk,ll))
                 #*AG.egcf_matrix.get_coft(nkk,nll))
-            
+
         return ct
-    
+
     def _excitonic_coft(self,SS,AG,n):
         """ Returns energy gap correlation function data of an exciton state n
-        
+
         """
-        
+
         # SystemBathInteraction
         sbi = AG.get_SystemBathInteraction()
         # CorrelationFunctionMatrix
         cfm = sbi.CC
-            
+
         c0 = AG.monomers[0].get_egcf((0,1))
         Nt = len(c0)
-    
+
         ct = numpy.zeros((Nt),dtype=numpy.complex128)
 
         # electronic states corresponding to single excited states
@@ -606,25 +606,25 @@
             for el2 in elst:
                 if cfm.cpointer[el1-1,el2-1] == 0:
                     continue
-                coft = cfm.get_coft(el1-1,el2-1) 
+                coft = cfm.get_coft(el1-1,el2-1)
                 for kk in AG.vibindices[el1]:
                     for ll in AG.vibindices[el2]:
                         ct += ((SS[kk,n]**2)*(SS[ll,n]**2)*coft)
         return ct
-    
+
     def _excitonic_coft_all(self,SS,AG):
         """ Returns energy gap correlation function data of an exciton state n
-        
+
         """
-        
+
         # SystemBathInteraction
         sbi = AG.get_SystemBathInteraction()
         # CorrelationFunctionMatrix
         cfm = sbi.CC
-            
+
         c0 = AG.monomers[0].get_egcf((0,1))
         Nt = len(c0)
-    
+
         Nst = AG.HamOp.dim
         ct = numpy.zeros((Nst,Nt),dtype=numpy.complex128)
 
@@ -651,33 +651,33 @@
     def _excitonic_reorg_energy(self, SS, AG, n):
         """ Returns the reorganisation energy of an exciton state
         """
-        
+
         # SystemBathInteraction
         sbi = AG.get_SystemBathInteraction()
         # CorrelationFunctionMatrix
         cfm = sbi.CC
-        
+
         rg = 0.0
-        
+
         # electronic states corresponding to single excited states
         elst = numpy.where(AG.which_band == 1)[0]
         for el1 in elst:
             reorg = cfm.get_reorganization_energy(el1-1,el1-1)
             for kk in AG.vibindices[el1]:
                 rg += ((SS[kk,n]**2)*(SS[kk,n]**2)*reorg)
-        return rg    
-    
-    
+        return rg
+
+
     def _excitonic_rotatory_strength(self,SS,AG,energy,n):
         # Initialize rotatory strength
         Rot_n = 0
-        
+
         for ii in range(AG.Ntot):
             for jj in range(ii+1,AG.Ntot):
                 Rot_n += SS[ii,n]*SS[jj,n]*AG.RR[ii,jj]
 #                print(ii,jj,SS[ii,n],SS[jj,n],AG.RR[ii,jj])
-#                
-#        
+#
+#
 #        # electronic states corresponding to single excited states
 #        elst = numpy.where(AG.which_band == 1)[0]
 #        for el1 in elst:
@@ -690,26 +690,26 @@
 #                    mon_indx = numpy.nonzero(AG.elsigs[el2])[0][0]
 #                    mon2 = AG.monomers[mon_indx]
 #                    Rj = mon2.position
-#                    
+#
 #                    for ii in AG.vibindices[el1]:
 #                        di = AG.vibdipoles[0,ii]
 #                        for jj in AG.vibindices[el2]:
 #                            dj = AG.vibdipoles[0,jj]
-        
+
         # Scale by excitation energy:
         Rot_n *= energy[n]
 #        print(Rot_n,energy,n)
-        return Rot_n           
+        return Rot_n
 
     def _excitonic_rotatory_strength_fullv(self,SS,AG,energy,n):
         # Initialize rotatory strength
         Rot_n = 0
 #        Rot_nm = 0
-#        
+#
 #        DD_vel = self.system.DD[0].copy()
 #        for ii in range(1:DD_vel.shape[0]):
 #            DD_vel[ii] *= -self.system.HH[ii,ii]
-#       
+#
 #        print("Rot1:",numpy.dot(SS[:,n],numpy.dot(AG.RRm,SS[:,n]))/energy[n])
 #        print("Rot2:",numpy.dot(SS[:,n],numpy.dot(AG.RRv,SS[:,n])))
 
@@ -719,65 +719,64 @@
             #Rot_n = energy[n]*numpy.dot(SS[:,n],numpy.dot(AG.RR+AG.RRm,SS[:,n]))
             Rot_n = numpy.dot(SS[:,n],numpy.dot(AG.RRv,SS[:,n]))
         #Rot_n = energy[n]*numpy.dot(SS[:,n],numpy.dot(AG.RR+AG.RRm,SS[:,n]))
-      
+
        # Rot_n = numpy.dot(SS[:,n],numpy.dot(AG.RRm,SS[:,n]))/energy[n]
        # for ii in range(AG.Ntot):
        #     for jj in range(AG.Ntot):
        #         Rot_n += SS[ii,n]*SS[jj,n]*(AG.RRv[ii,jj]+AG.RRm[ii,jj])
-#        
+#
 #        for ii in range(AG.Ntot):
 #            for jj in range(AG.Ntot):
 #                Rot_nm += SS[ii,n]*SS[jj,n]*AG.RRm[ii,jj]
-        
+
         return Rot_n#,Rot_nm
-    
+
     def _subtract_site_reorg(self,AG,Hin,subtract_bath=True):
         # Subtract the reorganisation energy from the sites
-        
+
         sbi = AG.get_SystemBathInteraction()
         # CorrelationFunctionMatrix
         cfm = sbi.CC
-        
+
         reorg_site = numpy.zeros(Hin.dim)
-        
+
         HH = copy.deepcopy(Hin)
-        
+
         # electronic states corresponding to single excited states
         elst = numpy.where(AG.which_band == 1)[0]
         for el1 in elst:
             reorg = cfm.get_reorganization_energy(el1-1,el1-1)
             reorg_bath = 0.0
-            
+
             if subtract_bath:
                 coft = cfm.cfuncs[cfm.get_index_by_where((el1-1,el1-1))]
                 for parm in coft.params:
                     if parm['ftype'] == 'OverdampedBrownian':
                         reorg_bath += parm['reorg']
-            
+
             for kk in AG.vibindices[el1]:
                 reorg_site[kk] = reorg-reorg_bath
-                
+
                 HH._data[kk,kk] -= reorg_site[kk]
-        
+
         return HH,reorg_site
-    
+
     def _site2excit_reorg(self,reorg_site,SS):
         # Get exciton reorganization energy from the site one
-        
+
         reorg_exct = numpy.zeros(SS.shape[1])
-        
+
         for n in range(SS.shape[1]):
             reorg_exct[n] = numpy.dot(SS[:,n]**4,reorg_site)
-                
+
         return reorg_exct
-        
+
     def _calculate_monomer(self, raw=False):
-        """ Calculates the absorption spectrum of a monomer 
-        
-        
+        """ Calculates the absorption spectrum of a monomer
+
+
         """
         ta = self.TimeAxis
-<<<<<<< HEAD
         # transition frequency
         om = self.system.elenergies[1]-self.system.elenergies[0]
         # transition dipole moment
@@ -788,15 +787,15 @@
         gama = [0.0] #[-1.0/self.system.get_electronic_natural_lifetime(1)]
         sbi = self.system.get_SystemBathInteraction()
         reorg = sbi.CC.get_reorganization_energy(0,0)
-            
+
         if self.system._has_system_bath_coupling:
             # correlation function
-            ct = self.system.get_egcf((0,1))   
+            ct = self.system.get_egcf((0,1))
             gt = _c2g(ta,ct.data)
             tr = {"ta":ta,"dd":dd,"om":om-self.rwa,"ct":ct,"gt":gt,"gg":gama,"fwhm":0.0}
         else:
             tr = {"ta":ta,"dd":dd,"om":om-self.rwa,"gg":gama,"fwhm":0.0}
-    
+
         if self._gauss_broad:
             tr["fwhm"] = self.gauss
 
@@ -805,43 +804,13 @@
         if self._gauss_broad:
             tr["fwhm"] = self.gauss
 
-        # calculates the one transition of the monomer        
+        # calculates the one transition of the monomer
         data = numpy.real(self.one_transition_spectrum_abs(tr))
         data_fl = numpy.real(self.one_transition_spectrum_fluor(tr))
 
-=======
-
-        # loop over first band transitions
-        for kk in range(self.system.Nb[1]):
-
-            k_st = self.system.Nb[0] + kk
-            # transition frequency (assuming just one ground state)
-            om = self.system.elenergies[k_st]-self.system.elenergies[0]
-            # transition dipole moment
-            dm = self.system.dmoments[0,k_st,:]
-            # dipole^2
-            dd = numpy.dot(dm,dm)
-            # natural life-time from the dipole moment
-            gama = [-1.0/self.system.get_electronic_natural_lifetime(k_st)]
-            
-            if self.system._has_system_bath_coupling:
-                # correlation function
-                ct = self.system.get_transition_environment((0,k_st)).data #get_egcf((0,1))            
-                tr = {"ta":ta,"dd":dd,"om":om-self.rwa,"ct":ct,"gg":gama}
-            else:
-                tr = {"ta":ta,"dd":dd,"om":om-self.rwa,"gg":gama}
-
-            # calculates the one transition of the monomer        
-            data_loc = numpy.real(self.one_transition_spectrum(tr))
-
-            if kk == 0:
-                data = data_loc
-            else:
-                data += data_loc
->>>>>>> 8997516a
-        
+
         for ii in range(2,self.system.Nb[1]+1):
-            
+
             # transition frequency
             om = self.system.elenergies[ii]-self.system.elenergies[0]
             # transition dipole moment
@@ -850,25 +819,25 @@
             dd = numpy.dot(dm,dm)
             # natural life-time from the dipole moment
             gama = [0.0] #[-1.0/self.system.get_electronic_natural_lifetime(ii)]
-            
+
             if self.system._has_system_bath_coupling:
                 # correlation function
-                ct = self.system.get_egcf((0,ii))   
+                ct = self.system.get_egcf((0,ii))
                 gt = _c2g(ta,ct.data)
                 tr = {"ta":ta,"dd":dd,"om":om-self.rwa,"ct":ct,"gt":gt,"gg":gama,"fwhm":0.0}
             else:
                 tr = {"ta":ta,"dd":dd,"om":om-self.rwa,"gg":gama,"fwhm":0.0}
 
-            if self._gauss_broad: 
-                tr["fwhm"] = self.gauss
-            
             if self._gauss_broad:
                 tr["fwhm"] = self.gauss
-                
+
+            if self._gauss_broad:
+                tr["fwhm"] = self.gauss
+
             data += numpy.real(self.one_transition_spectrum_abs(tr))
 
         # we only want to retain the upper half of the spectrum
-        Nt = len(self.frequencyAxis.data)//2        
+        Nt = len(self.frequencyAxis.data)//2
         do = self.frequencyAxis.data[1]-self.frequencyAxis.data[0]
         st = self.frequencyAxis.data[Nt//2]
         # we represent the Frequency axis anew
@@ -880,25 +849,25 @@
             data_fl = (axis.data**3)*data_fl
 
         spect = AbsSpectrum(axis=axis, data=data)
-        
+
         return spect
 
-    
+
     def _calculate_abs_from_dynamics(self, raw=False, alt=False):
         """Calculates the absorption spectrum of a molecule from its dynamics
-        
+
         """
 
         #
         # Frequency axis
         #
         # we only want to retain the upper half of the spectrum
-        Nt = len(self.frequencyAxis.data)//2        
+        Nt = len(self.frequencyAxis.data)//2
         do = self.frequencyAxis.data[1]-self.frequencyAxis.data[0]
         st = self.frequencyAxis.data[Nt//2]
         # we represent the Frequency axis anew
         axis = FrequencyAxis(st,Nt,do)
-        
+
         # the spectrum will be calculate for this system
         system = self.system
         HH = system.get_Hamiltonian()
@@ -914,22 +883,22 @@
 
         # transition dipole moment
         DD = system.get_TransitionDipoleMoment()
-        
+
         rhoeq = system.get_thermal_ReducedDensityMatrix()
 
         # the propagator to propagate optical coherences
         prop = self.prop
         # FIXME: time axis must be consistent with other usage of the calculator
         time = prop.TimeAxis
-        
+
         secular = False
-                 
+
         if alt:
-            
+
             at = _spect_from_dyn(time, HH, DD, prop, rhoeq, secular)
-            
-        else:
-            
+
+        else:
+
             at = _spect_from_dyn_single(time, HH, DD, prop, rhoeq, secular)
 
 
@@ -939,25 +908,25 @@
         ft = numpy.fft.hfft(at)*time.step
         ft = numpy.fft.fftshift(ft)
         # invert the order because hfft is a transform with -i
-        ft = numpy.flipud(ft)   
+        ft = numpy.flipud(ft)
         # cut the center of the spectrum
-        Nt = time.length #len(ta.data)        
+        Nt = time.length #len(ta.data)
         data = ft[Nt//2:Nt+Nt//2]
 
         # FIXME: Fluorescence spectrum from dynamics not implemented
         data_fl = numpy.zeros_like(data)
-       
+
         #
         # multiply the response by \omega
         #
         if not raw:
             data = axis.data*data
-        
+
         spect_abs = LinSpectrum(axis=axis, data=data)
 
 
         fluor_spect = LinSpectrum(axis=axis, data=data_fl)
-        
+
         return {"abs": spect_abs, "fluor": fluor_spect}
         #return spect
 
@@ -965,63 +934,63 @@
                              relaxation_hamiltonian=None, rate_matrix=None,
                              raw=False):
         """ Calculates the absorption spectrum of a molecular aggregate
-        
-        
-        
+
+
+
         """
         ta = self.TimeAxis
-        
+
         # Hamiltonian of the system
         if relaxation_hamiltonian is None:
             HH = self.system.get_Hamiltonian()
         else:
             HH = relaxation_hamiltonian
-            
+
         if self._is_adiabatic:
             # subtract site reorganisation energy from the sites
             HH,reorg_site = self._subtract_site_reorg(self.system,HH,subtract_bath=self._adiabatic_noBath)
-            
+
 
         SS = HH.diagonalize() # transformed into eigenbasis
         energy = numpy.diag(HH.data)
-        
+
         if self._is_adiabatic:
             # get exciton reorganization energy
             reorg_excit = self._site2excit_reorg(reorg_site,SS)
-            
+
             # shift the diagonal of the exciton hamiltonian
             for ii in range(HH.dim):
                 HH._data[ii,ii] += reorg_excit[ii]
-        
+
         #SS = HH.diagonalize() # transformed into eigenbasis
 
         # Transition dipole moment operator
         DD = self.system.get_TransitionDipoleMoment()
         # transformed into the basis of Hamiltonian eigenstates
-        DD.transform(SS)         
+        DD.transform(SS)
 
         # Frequency axis
         # we only want to retain the upper half of the spectrum
-        Nt = len(self.frequencyAxis.data)//2        
+        Nt = len(self.frequencyAxis.data)//2
         do = self.frequencyAxis.data[1]-self.frequencyAxis.data[0]
         st = self.frequencyAxis.data[Nt//2]
         # we represent the Frequency axis anew
-        axis = FrequencyAxis(st,Nt,do) 
-        
+        axis = FrequencyAxis(st,Nt,do)
+
         # TimeAxis
         tr = {"ta":ta, "fa":axis, "fwhm": 0}
-        
+
         # If gaussian groadening is specified calculate also spectra
         if self._gass_lineshape:
             tr["HWHH"] = self.HWHH
-        
+
         if self._gauss_broad:
             tr["fwhm"] = self.gauss
-        
+
         if relaxation_tensor is not None:
             RR = relaxation_tensor
             RR.transform(SS)
-            gg = []            
+            gg = []
             if isinstance(RR, TimeDependent):
                 for ii in range(HH.dim):
                     gg.append(RR.data[:,ii,ii,ii,ii])
@@ -1040,9 +1009,9 @@
                     gg.append([RR.data[ii,ii]/2.0])
             tr["gg"] = gg[1]
         else:
-            
+
             tr["gg"] = [0.0]
-        
+
         # get square of transition dipole moment here
         tr["dd"] = DD.dipole_strength(0,1)
         # first transition energy
@@ -1050,7 +1019,7 @@
         # get a transformed ct here
         ct = self._excitonic_coft(SS,self.system,1)
         tr["ct"] = ct
-        # calculate g(t)   
+        # calculate g(t)
         tr["gt"] = _c2g(tr["ta"],tr["ct"].data)
         # get reorganization energy
         tr["re"] = self._excitonic_reorg_energy(SS,self.system,1)
@@ -1061,13 +1030,13 @@
         dip = DD.data[0,1]
         tr["ld"] = (3*(numpy.dot(dip,self.ld_axis))**2 - tr["dd"]) # *3/2
         #tr["ld"] = 3*(DD.  # *3/2
-        
+
 
         self.system._has_system_bath_coupling = True
-        
+
         temperature = self.system.sbi.get_temperature()
-        
-        
+
+
         if self._pop_fluor=="vertical":
             rho_eq_exct = self._equilibrium_excit_populations(self.system,
                                                 temperature=temperature)
@@ -1077,7 +1046,7 @@
             for ii in range(1,HH.dim):
                 reorg = self._excitonic_reorg_energy(SS,self.system,ii)
                 eng[ii-1] = HH.data[ii,ii]-HH.data[0,0]-self.rwa - reorg
-            
+
             # now get equlibrium population on energy levels
             for ii in range(1,min(14,HH.dim)):
                 rho_eq_exct[ii] = numpy.exp(-eng[ii-1]/kB_intK/temperature)
@@ -1085,8 +1054,8 @@
             rho_eq_exct = numpy.diag(rho_eq_exct)
         else:
             raise Warning("Unknown method for computing excited state equilibrium populations")
-        
-        
+
+
 #        print(tr["ct"])
 #        print(max(tr["ct"]))
 #        print(self.one_transition_spectrum(tr))
@@ -1108,8 +1077,8 @@
             # first transition energy
             tr["om"] = HH.data[1,1]-HH.data[jj,jj]-self.rwa
             data_fl += numpy.real(rho_eq_exct.data[1, 1]*self.one_transition_spectrum_fluor(tr))
-            
-        
+
+
         for ii in range(2,HH.dim):
             if relaxation_tensor is not None or rate_matrix is not None:
                 tr["gg"] = gg[ii]
@@ -1133,7 +1102,7 @@
             # conversion factor is convert rotatory strength to inverse centimeters and multiply *numpy.pi*1e-4
 
 
-            
+
             #
             # Calculates spectrum of a single transition
             #
@@ -1155,8 +1124,8 @@
                 tr["om"] = HH.data[ii,ii]-HH.data[jj,jj]-self.rwa
                 data_fl += numpy.real(rho_eq_exct.data[ii, ii]*self.one_transition_spectrum_fluor(tr))
 
-        
-        
+
+
         # multiply the spectrum by frequency (compulsory prefactor)
         if not raw:
             data = axis.data*data
@@ -1165,12 +1134,12 @@
             data_ld = axis.data*data_ld
             #data_gauss = axis.data*data_gauss
             #data_cd_gauss = axis.data*data_cd_gauss
-        
+
         # transform all quantities back
         S1 = numpy.linalg.inv(SS)
         HH.transform(S1)
         DD.transform(S1)
-        
+
         if relaxation_tensor is not None:
             RR.transform(S1)
 
@@ -1182,15 +1151,15 @@
             abs_spect_gauss = LinSpectrum(axis=axis, data=data_gauss)
             CD_spect_gauss = LinSpectrum(axis=axis, data=data_cd_gauss)
             LD_spect_gauss = LinSpectrum(axis=axis, data=data_ld_gauss)
-        
+
             return {"abs": abs_spect, "fluor": fluor_spect, "CD":  CD_spect,
                     "LD": LD_spect, "LD gauss": LD_spect_gauss,
-                    "abs gauss": abs_spect_gauss, "CD gauss": CD_spect_gauss} 
+                    "abs gauss": abs_spect_gauss, "CD gauss": CD_spect_gauss}
         else:
             return {"abs": abs_spect, "fluor": fluor_spect, "CD":  CD_spect,
-                    "LD":  LD_spect}    
-
-                   
+                    "LD":  LD_spect}
+
+
 class AbsSpectrumCalculator(LinSpectrumCalculator):
     def __init__(self, timeaxis,
                  system=None,
@@ -1205,28 +1174,28 @@
                  relaxation_tensor=relaxation_tensor,
                  rate_matrix=rate_matrix,
                  effective_hamiltonian=effective_hamiltonian)
-    
-    @prevent_basis_context 
+
+    @prevent_basis_context
     def calculate(self, raw=False, from_dynamics=False, alt=False):
 
         if not self.bootstrapped:
             raise Exception("Calculator must be bootstrapped first: "+
                             "call bootstrap() method of this object.")
-                
+
         with energy_units("int"):
             if self.system is not None:
 
                 if from_dynamics:
-                    
+
                     # alt = True is for testing only
                     spect = self._calculate_abs_from_dynamics(raw=raw,
                                                               alt=alt)
 
                 if isinstance(self.system,Molecule):
-                    #self._calculate_Molecule(rwa)      
+                    #self._calculate_Molecule(rwa)
                     spect = self._calculate_monomer(raw=raw)
                 elif isinstance(self.system, Aggregate):
-                    spect = self._calculate_aggregate( 
+                    spect = self._calculate_aggregate(
                                               relaxation_tensor=
                                               self._relaxation_tensor,
                                               rate_matrix=
@@ -1236,12 +1205,12 @@
                                               raw=raw)["abs"]
             else:
                 raise Exception("System to calculate spectrum for not defined")
-        
+
         return spect
 
 def _spect_from_dyn(time, HH, DD, prop, rhoeq, secular=False):
     """Calculation of the first order signal field.
-    
+
 
     Parameters
     ----------
@@ -1254,7 +1223,7 @@
     prop : ReducedDensityMatrixPropagator
         Propagator of the density matrix
     rhoeq : ReducedDensityMatrix
-        Equilibrium reduced density matrix 
+        Equilibrium reduced density matrix
     secular : bool, optional
         Should secular approximation be used? The default is False.
 
@@ -1281,10 +1250,10 @@
             rhoi.data[:,:] = 0.0
             rhoi.data[ie,ig] = rhoeq.data[ig,ig]
             dvec_1 = DD.data[ie,ig,:]
-            dd = numpy.dot(dvec_1,dvec_1)  
-            
+            dd = numpy.dot(dvec_1,dvec_1)
+
             rhot = prop.propagate(rhoi)
-            
+
             if secular:
                 at += (dd/3.0)*rhot.data[:,ie,ig]
             else:
@@ -1292,17 +1261,17 @@
                 # non-secular loops over all coherences
                 #
                 for jg in range(HH.rwa_indices[1]):
-                    for je in range(HH.rwa_indices[1], Nfin):        
+                    for je in range(HH.rwa_indices[1], Nfin):
                         dvec_2 = DD.data[je,jg,:]
                         d12 = numpy.dot(dvec_2,dvec_1)
-                        at += (d12/3.0)*rhot.data[:,je,jg]  
-                        
+                        at += (d12/3.0)*rhot.data[:,je,jg]
+
         return at
 
 
 def _spect_from_dyn_single(time, HH, DD, prop, rhoeq, secular=False):
     """Calculation of the first order signal field.
-    
+
     Calculation in a single propagation
 
     Parameters
@@ -1316,7 +1285,7 @@
     prop : ReducedDensityMatrixPropagator
         Propagator of the density matrix
     rhoeq : ReducedDensityMatrix
-        Equilibrium reduced density matrix 
+        Equilibrium reduced density matrix
     secular : bool, optional
         Should secular approximation be used? The default is False.
 
@@ -1325,16 +1294,16 @@
     at : numpy.array, COMPLEX
         Time dependent signal field.
 
-    """    
+    """
     rhoi = ReducedDensityMatrix(dim=HH.dim)
     #
     # Time dependent data
     #
     at = numpy.zeros(time.length, dtype=COMPLEX)
-        
+
     #deff = numpy.sqrt(numpy.einsum("ijn,ijn->ij", DD.data,DD.data,
     #                               dtype=REAL))
- 
+
     _show = False
     if _show:
         import matplotlib.pyplot as plt
@@ -1346,7 +1315,7 @@
 
         rhot = prop.propagate(rhoi)
 
-        
+
         if _show:
             for ig in range(HH.rwa_indices[1]):
                 print("ig=", ig)
@@ -1358,14 +1327,14 @@
 
         for ig in range(HH.rwa_indices[1]):
             at += numpy.einsum("j,kj->k",deff[ig,:],rhot.data[:,:,ig])
-        
+
 
     return at
 
 
 def _c2g(timeaxis, coft):
     """ Converts correlation function to lineshape function
-    
+
     Explicit numerical double integration of the correlation
     function to form a lineshape function.
 
@@ -1374,14 +1343,14 @@
 
     timeaxis : TimeAxis
         TimeAxis of the correlation function
-        
+
     coft : complex numpy array
         Values of correlation function given at points specified
         in the TimeAxis object
-        
-    
+
+
     """
-    
+
     ta = timeaxis
     rr = numpy.real(coft)
     ri = numpy.imag(coft)
@@ -1394,4 +1363,4 @@
     si = scipy.interpolate.UnivariateSpline(ta.data,
                         si,s=0).antiderivative()(ta.data)
     gt = sr + 1j*si
-    return gt
+    return gt